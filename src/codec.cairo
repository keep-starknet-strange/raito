--- conflicted
+++ resolved
@@ -273,622 +273,4 @@
         );
         assert_eq!(bytes, expected);
     }
-<<<<<<< HEAD
-}
-=======
-
-    #[test]
-    fn test_encode_tx() {
-        // tx 4ff32a7e58200897220ce4615e30e3e414991222d7eda27e693116abea8b8f33
-        let tx = @Transaction {
-            version: 1_u32,
-            is_segwit: false,
-            inputs: array![
-                TxIn {
-                    script: @from_hex(
-                        "493046022100838b5bd094d57898d359569af330312e2dd99f8a1db7add92dc1704808625dbf022100978160771ea1e3ffe014e1fa7559f0bb5ffd32f6b63f19225bf3be110c2f2d65014104c273b18442afb2263698a09da205bb7a18f23037f9c285fc789874fe012ac32b40a18f12191a0015f2506b5a395d9845005b90a34a813715e9cc5dbf8024ca18"
-                    ),
-                    sequence: 0xffffffff,
-                    previous_output: OutPoint {
-                        txid: hex_to_hash_rev(
-                            "b8a75476112bb2322af0331646100fe44f26fee85f452001589f6d9672b763a7"
-                        ),
-                        vout: 0_u32,
-                        data: Default::default(),
-                        block_height: Default::default(),
-                        block_time: Default::default(),
-                        is_coinbase: false,
-                    },
-                    witness: array![].span()
-                },
-                TxIn {
-                    script: @from_hex(
-                        "48304502200b2ff9ed1689c9403b4bf0aca89fa4a53004c2c6ad66b4df25ae8361eef172cc022100c8f5fcd4eeb02762d9b40de1013ad7283042585caec8e60be873689de8e29a4a014104cdadb5199b0d9d356ae03fbf891f28d761547d79a0c5dae24998fa84a147e39f27ce03cd8efd8bd27e9dffc78744d66b2942b76801f79ae4028028e7122a3bb1"
-                    ),
-                    sequence: 0xffffffff,
-                    previous_output: OutPoint {
-                        txid: hex_to_hash_rev(
-                            "a7ed5e908fa1951c912fd39cd72a37410ca78fc75de65180b8568a622f4e3a97"
-                        ),
-                        vout: 1_u32,
-                        data: Default::default(),
-                        block_height: Default::default(),
-                        block_time: Default::default(),
-                        is_coinbase: false,
-                    },
-                    witness: array![].span()
-                },
-                TxIn {
-                    script: @from_hex(
-                        "493046022100f814323e8be180dd90d063adb8f94b31801fb68ce97eb1acb32970a390bfa72f02210085ed8af17e90e2415d400d7cb08311535243d55461be9982bb3408271aa954aa0141045d21d60c22da05383ef130e3fc314b28c7dd378c762931f8c85e5e708d97b9779d83135a8c3cfe202f435e2781c99329043080627c5eb71f73be103fe45c2028"
-                    ),
-                    sequence: 0xffffffff,
-                    previous_output: OutPoint {
-                        txid: hex_to_hash_rev(
-                            "66ce602f26ae00d128ea83e5afddf8c1cd226b7148322bb090779199f63f9ff5"
-                        ),
-                        vout: 1_u32,
-                        data: Default::default(),
-                        block_height: Default::default(),
-                        block_time: Default::default(),
-                        is_coinbase: false,
-                    },
-                    witness: array![].span()
-                }
-            ]
-                .span(),
-            outputs: array![
-                TxOut {
-                    value: 1050000_u64,
-                    pk_script: @from_hex("76a914bafe7b8f25824ff18f698d2878d50c6fc43dd1d088ac"),
-                    cached: false,
-                },
-                TxOut {
-                    value: 111950000_u64,
-                    pk_script: @from_hex("76a914ef48d8584b96d95992a664d524e52007b036754188ac"),
-                    cached: false,
-                }
-            ]
-                .span(),
-            lock_time: 0
-        };
-
-        let tx_encoded = tx.encode();
-        let tx_expected = from_hex(
-            "0100000003a763b772966d9f580120455fe8fe264fe40f10461633f02a32b22b117654a7b8000000008c493046022100838b5bd094d57898d359569af330312e2dd99f8a1db7add92dc1704808625dbf022100978160771ea1e3ffe014e1fa7559f0bb5ffd32f6b63f19225bf3be110c2f2d65014104c273b18442afb2263698a09da205bb7a18f23037f9c285fc789874fe012ac32b40a18f12191a0015f2506b5a395d9845005b90a34a813715e9cc5dbf8024ca18ffffffff973a4e2f628a56b88051e65dc78fa70c41372ad79cd32f911c95a18f905eeda7010000008b48304502200b2ff9ed1689c9403b4bf0aca89fa4a53004c2c6ad66b4df25ae8361eef172cc022100c8f5fcd4eeb02762d9b40de1013ad7283042585caec8e60be873689de8e29a4a014104cdadb5199b0d9d356ae03fbf891f28d761547d79a0c5dae24998fa84a147e39f27ce03cd8efd8bd27e9dffc78744d66b2942b76801f79ae4028028e7122a3bb1fffffffff59f3ff699917790b02b3248716b22cdc1f8ddafe583ea28d100ae262f60ce66010000008c493046022100f814323e8be180dd90d063adb8f94b31801fb68ce97eb1acb32970a390bfa72f02210085ed8af17e90e2415d400d7cb08311535243d55461be9982bb3408271aa954aa0141045d21d60c22da05383ef130e3fc314b28c7dd378c762931f8c85e5e708d97b9779d83135a8c3cfe202f435e2781c99329043080627c5eb71f73be103fe45c2028ffffffff0290051000000000001976a914bafe7b8f25824ff18f698d2878d50c6fc43dd1d088acb038ac06000000001976a914ef48d8584b96d95992a664d524e52007b036754188ac00000000"
-        );
-        assert_eq!(tx_encoded, tx_expected);
-    }
-
-    #[test]
-    fn test_encode_tx_many_inputs() {
-        // tx 23d5c86600b72cd512aecebd68a7274f611cd96eb9106125f4ef2502f54effa5
-        let tx = @Transaction {
-            version: 1,
-            is_segwit: false,
-            lock_time: 0,
-            inputs: array![
-                TxIn {
-                    script: @from_hex(
-                        "493046022100ebbd4f6b412cafa26c6484ec9a16704177964f2570f0867de633cb3f3b48f3520221008211917fee214c506686a7bba3414b9cbbc33769c06ce49f29197ac863c8bee1014104b13bab6066a13e3d672a0b11447659f1986888c9e5cbf9ee6c57283ccf5662c5eeeefc02ad3c38141b6872ab46429f784802892dea1306c909754b3fcb1f1d0c"
-                    ),
-                    sequence: 4294967295,
-                    witness: array![].span(),
-                    previous_output: OutPoint {
-                        txid: hex_to_hash_rev(
-                            "cf37895a05d18f4f3fa0a7fb1b4e74763fc9d287d929b5ae1a7cec789f28fd07"
-                        ),
-                        vout: 1_u32,
-                        data: TxOut {
-                            value: 62000000_u64,
-                            pk_script: @from_hex(
-                                "76a9142ae88d06a952e6acc52310dcb59e55fd1686862088ac"
-                            ),
-                            cached: false,
-                        },
-                        block_height: 149994_u32,
-                        block_time: 1319114701_u32,
-                        is_coinbase: true,
-                    },
-                },
-                TxIn {
-                    script: @from_hex(
-                        "483045022100b61a58bc0a99fe55445a44f9a77b2a97a946283f34db3b26fcae24ea8750b6cc02204faf7572c8504b129a699250fdb90f9524a875052a49fb464bcc381f9a1a31af0141045327413c7cec34e5b3cee5e186221ffaab3e808bc9564cf8f110ee9bf4c270a6df410d98705867220e4cbfdde4a42e27288171416935655667c48a3acba08c25"
-                    ),
-                    sequence: 4294967295,
-                    witness: array![].span(),
-                    previous_output: OutPoint {
-                        txid: hex_to_hash_rev(
-                            "e69026f2413fffc021cd3e3018f7eaeda4db0ad11c8b80c61f4fd77df0265bde"
-                        ),
-                        vout: 1_u32,
-                        data: TxOut {
-                            value: 26900000_u64,
-                            pk_script: @from_hex(
-                                "76a9143f29bb456435e26b45b195e865d102ee90301ace88ac"
-                            ),
-                            cached: false,
-                        },
-                        block_height: 150006_u32,
-                        block_time: 1319124571_u32,
-                        is_coinbase: true,
-                    },
-                },
-                TxIn {
-                    script: @from_hex(
-                        "483045022100f3fe3bb13a02d226c7876f5f20618e4752e65fdb52fed9558bc280f1196dc6d202205c8bae389dd40524bbd6b890c989b32f476ba8a555ff052c00e469fcf18100730141041dd42c00f540555c3785748f9acacff422ec8c403f080f16a12b69681a8cf3d4ddd0f7b767b60a9ce2809c52b7f2e3100cf82857eb597226a4281ebd99fec983"
-                    ),
-                    sequence: 4294967295,
-                    witness: array![].span(),
-                    previous_output: OutPoint {
-                        txid: hex_to_hash_rev(
-                            "116ffc273e21fa84f92738b059aa2f895fc34963724decdee8600d4d49b2ea75"
-                        ),
-                        vout: 1_u32,
-                        data: TxOut {
-                            value: 501999999_u64,
-                            pk_script: @from_hex(
-                                "76a91424ae3a8e9b07f92f0eeb8fc47809b20c3cca41d388ac"
-                            ),
-                            cached: false,
-                        },
-                        block_height: 150005_u32,
-                        block_time: 1319122014_u32,
-                        is_coinbase: true,
-                    },
-                },
-                TxIn {
-                    script: @from_hex(
-                        "48304502203edc1344854875d946fa88991249e043e112e2a4716c6758658e4053d96d13d5022100c6388938893200b95c6f0ff718cb875df01b25aead54e6bcaf15ecc4f22bfdd10141047ce313f56017f2b0bf12619a4b3d06ea3926b68b005c6f4b77d05711bc750bc423f22c5bd639265a699f24483d56566efdf86941fda31f741da8e73aa75674a6"
-                    ),
-                    sequence: 4294967295,
-                    witness: array![].span(),
-                    previous_output: OutPoint {
-                        txid: hex_to_hash_rev(
-                            "a6f7299d3b1412921b3a2335b345c96462421b37b4c0d519c66a591027d4b44c"
-                        ),
-                        vout: 1_u32,
-                        data: TxOut {
-                            value: 1226409352_u64,
-                            pk_script: @from_hex(
-                                "76a9142ac56f52fa8217b501e471db987140da7534509d88ac"
-                            ),
-                            cached: false,
-                        },
-                        block_height: 149935_u32,
-                        block_time: 1319066844_u32,
-                        is_coinbase: true,
-                    },
-                },
-                TxIn {
-                    script: @from_hex(
-                        "483045022031e8a1071c3ffb7642156ef6b23db33f8fb74034ed365f161f87721e2267bdc3022100b3b64ecba04459f7b378ad569315e3750eee1debe9520e54b4cd84c49115e586014104ee1a3b5815a9b2f641f013e6ad0b45b297093ef2e61754f6513cb9d565fe90f57488452cf8d467ce429344b53177d53903d9cd20ac56c7bb94b9932c0fc44873"
-                    ),
-                    sequence: 4294967295,
-                    witness: array![].span(),
-                    previous_output: OutPoint {
-                        txid: hex_to_hash_rev(
-                            "9e5a36dc05bbe1f0c8006293b73d983cdcc24e84d4d88dd1d91cb5bb93fefa0f"
-                        ),
-                        vout: 0_u32,
-                        data: TxOut {
-                            value: 2507265606_u64,
-                            pk_script: @from_hex(
-                                "76a914685dd14a99d59e85413a7786b55574de0aca508b88ac"
-                            ),
-                            cached: false,
-                        },
-                        block_height: 149940_u32,
-                        block_time: 1319069371_u32,
-                        is_coinbase: true,
-                    },
-                },
-                TxIn {
-                    script: @from_hex(
-                        "49304602210097542b50d8c59dc36103409bbe8a3b127b71ef54cde7cc6b86dfb347b5fc2593022100b0feb2951ea9bd21e70d382513bb5230ea598ba1ad27b16ace79731e286aef42014104190af8345785f062b8f91730c5f1aa0527a540859c2d5bbf8b0e15553c6c596308fb02a4c617baaa81ef970bbb6b5267ecdac860a89a5c84f55c6cc0c242b197"
-                    ),
-                    sequence: 4294967295,
-                    witness: array![].span(),
-                    previous_output: OutPoint {
-                        txid: hex_to_hash_rev(
-                            "10ee2df74adce2d1727194e0cc1c0006978a38225d9068ea86dae6603cbdc26a"
-                        ),
-                        vout: 1_u32,
-                        data: TxOut {
-                            value: 568878428_u64,
-                            pk_script: @from_hex(
-                                "76a9146dc21dd3563ce54c0da31174d05f3492af934c1e88ac"
-                            ),
-                            cached: false,
-                        },
-                        block_height: 149895_u32,
-                        block_time: 1319035283_u32,
-                        is_coinbase: true,
-                    },
-                },
-                TxIn {
-                    script: @from_hex(
-                        "4830450220788dfeb9abbbee831f80fa96421e215ee1d7cf173492fd064756fc881f6b9a2d022100a20ce16d007ca199674cadff4b29c0da7c644efb3e8238045d37848e9d45d7c3014104afdd6ae6cc3df689e7e9bced930cdac7fc7099da002d0fe6ad376dc69159664bb2ef4de657b1f96eeb4f5bd80a0b2f01fcd7fe8dd0eb8d7539c2e985d87ef18f"
-                    ),
-                    sequence: 4294967295,
-                    witness: array![].span(),
-                    previous_output: OutPoint {
-                        txid: hex_to_hash_rev(
-                            "ce8f4c5729351528ee52ee56d4bc85269cbc173b40ee04882e8fc66ce15fd80b"
-                        ),
-                        vout: 1_u32,
-                        data: TxOut {
-                            value: 497295999_u64,
-                            pk_script: @from_hex(
-                                "76a91430abfd2f1003084643240c3fa453886db43ea59888ac"
-                            ),
-                            cached: false,
-                        },
-                        block_height: 149814_u32,
-                        block_time: 1318990721_u32,
-                        is_coinbase: true,
-                    },
-                },
-                TxIn {
-                    script: @from_hex(
-                        "483045022100d08ff8ae18a308718e58955525e57f5482409769b72366c04657c5687a15947802206c77aa5472d324921a3bc58821dd0debc1fb41674fe45ae19bd655be6e6b867a0141042825c68ba0a68b07c64afd202f5eefd7cf587ded6a1b80b16606d27157634642e01ecc67e6f072e5feadfd23a9a4222407e3a10068f8745b1296fa905e80c091"
-                    ),
-                    sequence: 4294967295,
-                    witness: array![].span(),
-                    previous_output: OutPoint {
-                        txid: hex_to_hash_rev(
-                            "5d22c46efffbba9d1e0e8b2e94b0933a4e71e2e2ed3ab642ea8eba957cb036c9"
-                        ),
-                        vout: 1_u32,
-                        data: TxOut {
-                            value: 4756000000_u64,
-                            pk_script: @from_hex(
-                                "76a91419b159563b79c8b0bf041de7b04d56bc099c3aa288ac"
-                            ),
-                            cached: false,
-                        },
-                        block_height: 149984_u32,
-                        block_time: 1319104909_u32,
-                        is_coinbase: true,
-                    },
-                },
-            ]
-                .span(),
-            outputs: array![
-                TxOut {
-                    value: 10000000000_u64,
-                    pk_script: @from_hex("76a914552362dca64805372f3a1c1bfbe190bd148569a188ac"),
-                    cached: false,
-                },
-                TxOut {
-                    value: 146749386_u64,
-                    pk_script: @from_hex("76a9140b0a49a0f4db52c7aa4cc913cebc49b26500d78288ac"),
-                    cached: false,
-                },
-            ]
-                .span(),
-        };
-
-        let tx_encoded = tx.encode();
-        let tx_expected = from_hex(
-            "010000000807fd289f78ec7c1aaeb529d987d2c93f76744e1bfba7a03f4f8fd1055a8937cf010000008c493046022100ebbd4f6b412cafa26c6484ec9a16704177964f2570f0867de633cb3f3b48f3520221008211917fee214c506686a7bba3414b9cbbc33769c06ce49f29197ac863c8bee1014104b13bab6066a13e3d672a0b11447659f1986888c9e5cbf9ee6c57283ccf5662c5eeeefc02ad3c38141b6872ab46429f784802892dea1306c909754b3fcb1f1d0cffffffffde5b26f07dd74f1fc6808b1cd10adba4edeaf718303ecd21c0ff3f41f22690e6010000008b483045022100b61a58bc0a99fe55445a44f9a77b2a97a946283f34db3b26fcae24ea8750b6cc02204faf7572c8504b129a699250fdb90f9524a875052a49fb464bcc381f9a1a31af0141045327413c7cec34e5b3cee5e186221ffaab3e808bc9564cf8f110ee9bf4c270a6df410d98705867220e4cbfdde4a42e27288171416935655667c48a3acba08c25ffffffff75eab2494d0d60e8deec4d726349c35f892faa59b03827f984fa213e27fc6f11010000008b483045022100f3fe3bb13a02d226c7876f5f20618e4752e65fdb52fed9558bc280f1196dc6d202205c8bae389dd40524bbd6b890c989b32f476ba8a555ff052c00e469fcf18100730141041dd42c00f540555c3785748f9acacff422ec8c403f080f16a12b69681a8cf3d4ddd0f7b767b60a9ce2809c52b7f2e3100cf82857eb597226a4281ebd99fec983ffffffff4cb4d42710596ac619d5c0b4371b426264c945b335233a1b9212143b9d29f7a6010000008b48304502203edc1344854875d946fa88991249e043e112e2a4716c6758658e4053d96d13d5022100c6388938893200b95c6f0ff718cb875df01b25aead54e6bcaf15ecc4f22bfdd10141047ce313f56017f2b0bf12619a4b3d06ea3926b68b005c6f4b77d05711bc750bc423f22c5bd639265a699f24483d56566efdf86941fda31f741da8e73aa75674a6ffffffff0ffafe93bbb51cd9d18dd8d4844ec2dc3c983db7936200c8f0e1bb05dc365a9e000000008b483045022031e8a1071c3ffb7642156ef6b23db33f8fb74034ed365f161f87721e2267bdc3022100b3b64ecba04459f7b378ad569315e3750eee1debe9520e54b4cd84c49115e586014104ee1a3b5815a9b2f641f013e6ad0b45b297093ef2e61754f6513cb9d565fe90f57488452cf8d467ce429344b53177d53903d9cd20ac56c7bb94b9932c0fc44873ffffffff6ac2bd3c60e6da86ea68905d22388a9706001ccce0947172d1e2dc4af72dee10010000008c49304602210097542b50d8c59dc36103409bbe8a3b127b71ef54cde7cc6b86dfb347b5fc2593022100b0feb2951ea9bd21e70d382513bb5230ea598ba1ad27b16ace79731e286aef42014104190af8345785f062b8f91730c5f1aa0527a540859c2d5bbf8b0e15553c6c596308fb02a4c617baaa81ef970bbb6b5267ecdac860a89a5c84f55c6cc0c242b197ffffffff0bd85fe16cc68f2e8804ee403b17bc9c2685bcd456ee52ee28153529574c8fce010000008b4830450220788dfeb9abbbee831f80fa96421e215ee1d7cf173492fd064756fc881f6b9a2d022100a20ce16d007ca199674cadff4b29c0da7c644efb3e8238045d37848e9d45d7c3014104afdd6ae6cc3df689e7e9bced930cdac7fc7099da002d0fe6ad376dc69159664bb2ef4de657b1f96eeb4f5bd80a0b2f01fcd7fe8dd0eb8d7539c2e985d87ef18fffffffffc936b07c95ba8eea42b63aede2e2714e3a93b0942e8b0e1e9dbafbff6ec4225d010000008b483045022100d08ff8ae18a308718e58955525e57f5482409769b72366c04657c5687a15947802206c77aa5472d324921a3bc58821dd0debc1fb41674fe45ae19bd655be6e6b867a0141042825c68ba0a68b07c64afd202f5eefd7cf587ded6a1b80b16606d27157634642e01ecc67e6f072e5feadfd23a9a4222407e3a10068f8745b1296fa905e80c091ffffffff0200e40b54020000001976a914552362dca64805372f3a1c1bfbe190bd148569a188acca37bf08000000001976a9140b0a49a0f4db52c7aa4cc913cebc49b26500d78288ac00000000"
-        );
-        assert_eq!(tx_encoded, tx_expected);
-    }
-
-    #[test]
-    fn test_encode_tx_many_outputs() {
-        // tx 3e6cc776f588a464c98e8f701cdcde651c7b3620c44c65099fb3d2f4d8ea260e
-        let tx = @Transaction {
-            version: 1,
-            is_segwit: false,
-            lock_time: 0,
-            inputs: array![
-                TxIn {
-                    script: @from_hex(
-                        "47304402203c31af8b4ad8e035aac5a7b2bcda81c26a5a2ce791df00bbf207aabceff246410220545e269decc8c777beccda949118028a9fa3a2a5452414ee3ff21068db18fcab0141047a38fd20560d9e258b11bf6d71fec9f049a4786d0374bc858317848ad32970337ab61ae3bd3c0296d7dce49d7ad0fb46ba0f0743960ea3324a57699a997e5ad9"
-                    ),
-                    sequence: 4294967295,
-                    witness: array![].span(),
-                    previous_output: OutPoint {
-                        txid: hex_to_hash_rev(
-                            "027f3d5cda9b0e8c45654d603d1ce2babbbbeb1198378804de654f253ea7531d"
-                        ),
-                        vout: 1_u32,
-                        data: TxOut {
-                            value: 8010539842_u64,
-                            pk_script: @from_hex(
-                                "76a9146e9470910291611d311ab76b89a878fead10594788ac"
-                            ),
-                            cached: false,
-                        },
-                        block_height: 206120_u32,
-                        block_time: 1351856022_u32,
-                        is_coinbase: true,
-                    },
-                },
-            ]
-                .span(),
-            outputs: array![
-                TxOut {
-                    value: 100000000_u64,
-                    pk_script: @from_hex("76a91406f1b6716309948fa3b07b0a6b66804fdfd6873188ac"),
-                    cached: false,
-                },
-                TxOut {
-                    value: 100000000_u64,
-                    pk_script: @from_hex("76a91406f1b670791f9256bffc898f474271c22f4bb94988ac"),
-                    cached: false,
-                },
-                TxOut {
-                    value: 100000000_u64,
-                    pk_script: @from_hex("76a91406f1b6703d3f56427bfcfd372f952d50d04b64bd88ac"),
-                    cached: false,
-                },
-                TxOut {
-                    value: 100000000_u64,
-                    pk_script: @from_hex("76a91406f1b66ffe49df7fce684df16c62f59dc9adbd3f88ac"),
-                    cached: false,
-                },
-                TxOut {
-                    value: 100000000_u64,
-                    pk_script: @from_hex("76a91406f1b66fc9e59a7b4554cf2e6094032cd9ee45c488ac"),
-                    cached: false,
-                },
-                TxOut {
-                    value: 100000000_u64,
-                    pk_script: @from_hex("76a91406f1b66fd59a34755c37a8f701f43e937cdbeb1388ac"),
-                    cached: false,
-                },
-                TxOut {
-                    value: 100000000_u64,
-                    pk_script: @from_hex("76a91406f1b66fb6c0e253f24c74d3ed972ff447ca285c88ac"),
-                    cached: false,
-                },
-                TxOut {
-                    value: 100000000_u64,
-                    pk_script: @from_hex("76a91406f1b66f8567c6e527fc89b4d664069d20b0969388ac"),
-                    cached: false,
-                },
-                TxOut {
-                    value: 100000000_u64,
-                    pk_script: @from_hex("76a91406f1b66f6d8af8b3e984e5d807c0e1dd6964796288ac"),
-                    cached: false,
-                },
-                TxOut {
-                    value: 100000000_u64,
-                    pk_script: @from_hex("76a91406f1b66f5a691ff3169702d615b77d0af1451e7788ac"),
-                    cached: false,
-                },
-                TxOut {
-                    value: 5000000_u64,
-                    pk_script: @from_hex("76a91406f1b66e25393fabd2b23a237e4bdfd4c2c35fac88ac"),
-                    cached: false,
-                },
-                TxOut {
-                    value: 7005439842_u64,
-                    pk_script: @from_hex("76a9146e9470910291611d311ab76b89a878fead10594788ac"),
-                    cached: false,
-                },
-            ]
-                .span(),
-        };
-
-        let tx_encoded = tx.encode();
-        let tx_expected = from_hex(
-            "01000000011d53a73e254f65de0488379811ebbbbbbae21c3d604d65458c0e9bda5c3d7f02010000008a47304402203c31af8b4ad8e035aac5a7b2bcda81c26a5a2ce791df00bbf207aabceff246410220545e269decc8c777beccda949118028a9fa3a2a5452414ee3ff21068db18fcab0141047a38fd20560d9e258b11bf6d71fec9f049a4786d0374bc858317848ad32970337ab61ae3bd3c0296d7dce49d7ad0fb46ba0f0743960ea3324a57699a997e5ad9ffffffff0c00e1f505000000001976a91406f1b6716309948fa3b07b0a6b66804fdfd6873188ac00e1f505000000001976a91406f1b670791f9256bffc898f474271c22f4bb94988ac00e1f505000000001976a91406f1b6703d3f56427bfcfd372f952d50d04b64bd88ac00e1f505000000001976a91406f1b66ffe49df7fce684df16c62f59dc9adbd3f88ac00e1f505000000001976a91406f1b66fc9e59a7b4554cf2e6094032cd9ee45c488ac00e1f505000000001976a91406f1b66fd59a34755c37a8f701f43e937cdbeb1388ac00e1f505000000001976a91406f1b66fb6c0e253f24c74d3ed972ff447ca285c88ac00e1f505000000001976a91406f1b66f8567c6e527fc89b4d664069d20b0969388ac00e1f505000000001976a91406f1b66f6d8af8b3e984e5d807c0e1dd6964796288ac00e1f505000000001976a91406f1b66f5a691ff3169702d615b77d0af1451e7788ac404b4c00000000001976a91406f1b66e25393fabd2b23a237e4bdfd4c2c35fac88ac62878ea1010000001976a9146e9470910291611d311ab76b89a878fead10594788ac00000000"
-        );
-        assert_eq!(tx_encoded, tx_expected);
-    }
-
-    #[test]
-    fn test_encode_tx_witness1() {
-        // tx 65d8bd45f01bd6209d8695d126ba6bb4f2936501c12b9a1ddc9e38600d35aaa2
-        let tx = Transaction {
-            version: 2,
-            is_segwit: true,
-            inputs: array![
-                TxIn {
-                    script: @from_hex(""),
-                    sequence: 0xfffffffd,
-                    previous_output: OutPoint {
-                        txid: hex_to_hash_rev(
-                            "39cc1562b197182429bc1ea312c9e30f1257be6d5159fcd7b375139d3c3fe63c"
-                        ),
-                        vout: 0x0,
-                        data: Default::default(),
-                        block_height: Default::default(),
-                        block_time: Default::default(),
-                        is_coinbase: false,
-                    },
-                    witness: array![
-                        from_hex(
-                            "30440220537f470c1a18dc1a9d233c0b6af1d2ce18a07f3b244e4d9d54e0e60c34c55e67022058169cd11ac42374cda217d6e28143abd0e79549f7b84acc6542817466dc9b3001"
-                        ),
-                        from_hex(
-                            "0301c1768b48843933bd7f0e8782716e8439fc44723d3745feefde2d57b761f503"
-                        )
-                    ]
-                        .span(),
-                },
-            ]
-                .span(),
-            outputs: array![
-                TxOut {
-                    value: 102415_u64,
-                    pk_script: @from_hex("76a914998db5e1126bc3a5e04109fbf253a7900462410e88ac"),
-                    cached: false,
-                },
-                TxOut {
-                    value: 1424857_u64,
-                    pk_script: @from_hex("0014579bf4f06510c8683f2451262b6685b00012e46f"),
-                    cached: false,
-                },
-            ]
-                .span(),
-            lock_time: 679999,
-        };
-
-        let tx_encoded = tx.encode();
-        let tx_expected = from_hex(
-            "02000000013ce63f3c9d1375b3d7fc59516dbe57120fe3c912a31ebc29241897b16215cc390000000000fdffffff020f900100000000001976a914998db5e1126bc3a5e04109fbf253a7900462410e88acd9bd150000000000160014579bf4f06510c8683f2451262b6685b00012e46f3f600a00"
-        );
-        assert_eq!(to_hex(@tx_encoded), to_hex(@tx_expected));
-
-        let wtx_encoded = tx.encode_with_witness();
-        let wtx_expected = from_hex(
-            "020000000001013ce63f3c9d1375b3d7fc59516dbe57120fe3c912a31ebc29241897b16215cc390000000000fdffffff020f900100000000001976a914998db5e1126bc3a5e04109fbf253a7900462410e88acd9bd150000000000160014579bf4f06510c8683f2451262b6685b00012e46f024730440220537f470c1a18dc1a9d233c0b6af1d2ce18a07f3b244e4d9d54e0e60c34c55e67022058169cd11ac42374cda217d6e28143abd0e79549f7b84acc6542817466dc9b3001210301c1768b48843933bd7f0e8782716e8439fc44723d3745feefde2d57b761f5033f600a00"
-        );
-        assert_eq!(to_hex(@wtx_encoded), to_hex(@wtx_expected));
-    }
-
-    #[test]
-    fn test_encode_tx_witness2() {
-        // tx 7ee8997b455d8231c162277943a9a2d2d98800faa51da79c17eeb5156739a628,
-        let tx = Transaction {
-            version: 2,
-            is_segwit: true,
-            lock_time: 0,
-            inputs: array![
-                TxIn {
-                    script: @from_hex(""),
-                    sequence: 0xffffffff,
-                    previous_output: OutPoint {
-                        txid: hex_to_hash_rev(
-                            "db2448ca5ab8fa4243cb0b3256fb0a629d8e42f9be1056bf1177c9d1be9f996f"
-                        ),
-                        vout: 0_u32,
-                        data: Default::default(),
-                        block_height: Default::default(),
-                        block_time: Default::default(),
-                        is_coinbase: false,
-                    },
-                    witness: array![
-                        from_hex(
-                            "3045022100e79c80ee315b6ef4e29f9bd5776b14d50c2c23a378cde2407b8adc907352ecf902200a4b2d2b5db31883e78e84f5d81f0fcc7e5fa54c5a0dc98335cd58efed3c4f1901"
-                        ),
-                        from_hex(
-                            "03e5d541eed7ccea6f94324bdcce27427c0e20b626bb9f2d2cbe2e81f22ae4aafa"
-                        ),
-                    ]
-                        .span(),
-                },
-                TxIn {
-                    script: @from_hex(""),
-                    sequence: 0xffffffff,
-                    previous_output: OutPoint {
-                        txid: hex_to_hash_rev(
-                            "1c3f37e7b248c24e17c69202c22f78f027be62e0bcea1a91c664df467c4d2d7b"
-                        ),
-                        vout: 1_u32,
-                        data: Default::default(),
-                        block_height: Default::default(),
-                        block_time: Default::default(),
-                        is_coinbase: false,
-                    },
-                    witness: array![
-                        from_hex(
-                            "3044022065bb4676eb5bebb69241ebdd121dbef5d8e468e7b0af96576d62a38be7af83b70220604dacc80a67fd0511da9cfaeeb72b0ab58c255e712a209325902f50e60ad0bb01"
-                        ),
-                        from_hex(
-                            "03e5d541eed7ccea6f94324bdcce27427c0e20b626bb9f2d2cbe2e81f22ae4aafa"
-                        ),
-                    ]
-                        .span(),
-                },
-            ]
-                .span(),
-            outputs: array![
-                TxOut {
-                    value: 326268_u64,
-                    pk_script: @from_hex("00148812478461956e68872e7f3e8782d5ecb58b9ec1"),
-                    cached: false,
-                },
-                TxOut {
-                    value: 86868_u64,
-                    pk_script: @from_hex("0014857f3f59abc3998e771f07d8f06d3ec6eb5d2da2"),
-                    cached: false,
-                },
-            ]
-                .span(),
-        };
-
-        let tx_encoded = tx.encode();
-        let tx_expected = from_hex(
-            "02000000026f999fbed1c97711bf5610bef9428e9d620afb56320bcb4342fab85aca4824db0000000000ffffffff7b2d4d7c46df64c6911aeabce062be27f0782fc20292c6174ec248b2e7373f1c0100000000ffffffff027cfa0400000000001600148812478461956e68872e7f3e8782d5ecb58b9ec15453010000000000160014857f3f59abc3998e771f07d8f06d3ec6eb5d2da200000000"
-        );
-        assert_eq!(to_hex(@tx_encoded), to_hex(@tx_expected));
-
-        let wtx_encoded = tx.encode_with_witness();
-        let wtx_expected = from_hex(
-            "020000000001026f999fbed1c97711bf5610bef9428e9d620afb56320bcb4342fab85aca4824db0000000000ffffffff7b2d4d7c46df64c6911aeabce062be27f0782fc20292c6174ec248b2e7373f1c0100000000ffffffff027cfa0400000000001600148812478461956e68872e7f3e8782d5ecb58b9ec15453010000000000160014857f3f59abc3998e771f07d8f06d3ec6eb5d2da202483045022100e79c80ee315b6ef4e29f9bd5776b14d50c2c23a378cde2407b8adc907352ecf902200a4b2d2b5db31883e78e84f5d81f0fcc7e5fa54c5a0dc98335cd58efed3c4f19012103e5d541eed7ccea6f94324bdcce27427c0e20b626bb9f2d2cbe2e81f22ae4aafa02473044022065bb4676eb5bebb69241ebdd121dbef5d8e468e7b0af96576d62a38be7af83b70220604dacc80a67fd0511da9cfaeeb72b0ab58c255e712a209325902f50e60ad0bb012103e5d541eed7ccea6f94324bdcce27427c0e20b626bb9f2d2cbe2e81f22ae4aafa00000000"
-        );
-        assert_eq!(to_hex(@wtx_encoded), to_hex(@wtx_expected));
-    }
-
-    // "02000000026f999fbed1c97711bf5610bef9428e9d620afb56320bcb4342fab85aca4824db0000000000ffffffff7b2d4d7c46df64c6911aeabce062be27f0782fc20292c6174ec248b2e7373f1c0100000000ffffffff02bc455100000000001600148812478461956e68872e7f3e8782d5ecb58b9ec15453010000000000160014857f3f59abc3998e771f07d8f06d3ec6eb5d2da200000000"
-    // "02000000026f999fbed1c97711bf5610bef9428e9d620afb56320bcb4342fab85aca4824db0000000000ffffffff7b2d4d7c46df64c6911aeabce062be27f0782fc20292c6174ec248b2e7373f1c0100000000ffffffff027cfa0400000000001600148812478461956e68872e7f3e8782d5ecb58b9ec15453010000000000160014857f3f59abc3998e771f07d8f06d3ec6eb5d2da200000000"".
-
-    #[test]
-    fn test_encode_tx_witness3() {
-        /// tx c06aaaa2753dc4e74dd4fe817522dc3c126fd71792dd9acfefdaff11f8ff954d
-        /// data from example https://learnmeabitcoin.com/technical/transaction/wtxid/
-        let tx = Transaction {
-            version: 1,
-            is_segwit: true,
-            inputs: array![
-                TxIn {
-                    script: @from_hex(""),
-                    sequence: 0xfffffffd,
-                    previous_output: OutPoint {
-                        txid: hex_to_hash_rev(
-                            "89d8ddef7821789e8ea407ebfe3dd290be403d5fa9174acc544d414eb2fd8a43"
-                        ),
-                        vout: 1,
-                        data: Default::default(),
-                        block_height: Default::default(),
-                        block_time: Default::default(),
-                        is_coinbase: false,
-                    },
-                    witness: array![
-                        from_hex(
-                            "30440220200254b765f25126334b8de16ee4badf57315c047243942340c16cffd9b11196022074a9476633f093f229456ad904a9d97e26c271fc4f01d0501dec008e4aae71c201"
-                        ),
-                        from_hex(
-                            "02c37a3c5b21a5991d3d7b1e203be195be07104a1a19e5c2ed82329a56b4312130"
-                        )
-                    ]
-                        .span(),
-                },
-            ]
-                .span(),
-            outputs: array![
-                TxOut {
-                    value: 10926349_u64,
-                    pk_script: @from_hex("0014b549d227c9edd758288112fe3573c1f852401668"),
-                    cached: false,
-                },
-                TxOut {
-                    value: 18000000_u64,
-                    pk_script: @from_hex("76a914ae28f233464e6da03c052155119a413d13f3380188ac"),
-                    cached: false,
-                },
-            ]
-                .span(),
-            lock_time: 0,
-        };
-
-        let tx_encoded = tx.encode();
-        let tx_expected = from_hex(
-            "0100000001438afdb24e414d54cc4a17a95f3d40be90d23dfeeb07a48e9e782178efddd8890100000000fdffffff020db9a60000000000160014b549d227c9edd758288112fe3573c1f85240166880a81201000000001976a914ae28f233464e6da03c052155119a413d13f3380188ac00000000"
-        );
-        assert_eq!(to_hex(@tx_encoded), to_hex(@tx_expected));
-
-        let wtx_encoded = tx.encode_with_witness();
-        let wtx_expected = from_hex(
-            "01000000000101438afdb24e414d54cc4a17a95f3d40be90d23dfeeb07a48e9e782178efddd8890100000000fdffffff020db9a60000000000160014b549d227c9edd758288112fe3573c1f85240166880a81201000000001976a914ae28f233464e6da03c052155119a413d13f3380188ac024730440220200254b765f25126334b8de16ee4badf57315c047243942340c16cffd9b11196022074a9476633f093f229456ad904a9d97e26c271fc4f01d0501dec008e4aae71c2012102c37a3c5b21a5991d3d7b1e203be195be07104a1a19e5c2ed82329a56b431213000000000"
-        );
-        assert_eq!(to_hex(@wtx_encoded), to_hex(@wtx_expected));
-    }
-}
->>>>>>> 511857cf
+}
