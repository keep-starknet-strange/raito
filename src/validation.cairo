--- conflicted
+++ resolved
@@ -1,11 +1,6 @@
 use super::merkle_tree::merkle_root;
-<<<<<<< HEAD
-use super::utils::{shl, shr, Hash};
-use super::state::{Block, ChainState, Transaction, UtreexoState};
-=======
 use super::utils::{shl, shr};
 use super::state::{Block, ChainState, Transaction, UtreexoState, UtreexoSet, TxIn, TxOut};
->>>>>>> a1f34f7d
 
 const MAX_TARGET: u256 = 0x00000000FFFF0000000000000000000000000000000000000000000000000000;
 
@@ -207,13 +202,8 @@
     }
 }
 
-<<<<<<< HEAD
-fn fee_and_merkle_root(block: @Block) -> Result<(u256, Hash), ByteArray> {
-    let mut txids: Array<Hash> = ArrayTrait::new();
-=======
 fn fee_and_merkle_root(block: @Block) -> Result<(u64, u256), ByteArray> {
     let mut txids = ArrayTrait::new();
->>>>>>> a1f34f7d
     let mut total_fee = 0;
 
     for tx in *block.txs {
