--- conflicted
+++ resolved
@@ -1,10 +1,8 @@
 //! Transaction validation helpers.
 
-<<<<<<< HEAD
+
 use crate::types::transaction::{Transaction, TxIn};
-=======
-use crate::types::transaction::{Transaction};
->>>>>>> da923dbe
+
 
 // Setting sequence to this value for every input in a transaction
 // disables the locktime feature
