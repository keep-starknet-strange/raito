#!/usr/bin/env bash

set -e;

GREEN='\033[0;32m'
RED='\033[1;31m'
RESET='\033[0m' # No Color

num_ok=0
num_fail=0
num_ignored=0
failures=()
test_files="tests/data"/*

ignored_files=(
)
ignored="${ignored_files[@]}"

if [ $# -gt 0 ]; then
    args=("$@")
    test_files="${args[@]}"
fi

echo "running integration tests ..."

for test_file in $test_files; do
    if [ -f "$test_file" ]; then
        echo -n "test $test_file ..."

        if [[ "$ignored" =~ "$test_file" ]]; then
            echo " ignored"
            num_ignored=$((num_ignored + 1))
        else
            arguments=$(python ../../scripts/data/format_args.py ${test_file})
            output=$(scarb cairo-run --no-build --function test "$arguments")
            gas_spent=$(echo $output | grep -o 'gas_spent=[0-9]*' | sed 's/gas_spent=//')

            if [[ "$output" == *"FAIL"* ]]; then
                echo -e "${RED} fail ${RESET}(gas usage est.: $gas_spent)"
                num_fail=$((num_fail + 1))
                error=$(echo $output | grep -o "error='[^']*'" | sed "s/error=//")
<<<<<<< HEAD
                failures+="\te2e:$test_file — Panicked with $error:\n"
                failures+="\te2e:$test_file — output:\n$output\n"
=======
                failures+="\t$test_file — Panicked with $error\n"
>>>>>>> be2ea99c
            elif [[ "$output" == *"OK"* ]]; then
                echo -e "${GREEN} ok ${RESET}(gas usage est.: $gas_spent)"
                num_ok=$((num_ok + 1))
            else
                echo -e "${RED} fail ${RESET}(gas usage est.: 0)"
                num_fail=$((num_fail + 1))
                error=$(echo "$output" | sed '1d')
<<<<<<< HEAD
                failures+="\te2e:$test_file — $error\n"
                failures+="\te2e:$test_file — output:\n$output\n"
=======
                failures+="\t$test_file — $error\n"
>>>>>>> be2ea99c
            fi
        fi
    fi
done

if [[ $num_fail == 0 ]]; then
    echo -e "test result: ${GREEN}ok${RESET}. ${num_ok} passed; 0 failed; ${num_ignored} ignored"
else
    echo -e "failures:\n$failures"
    echo -e "test result: ${RED}FAILED${RESET}. ${num_ok} passed; ${num_fail} failed; ${num_ignored} ignored"
    false
fi<|MERGE_RESOLUTION|>--- conflicted
+++ resolved
@@ -39,12 +39,7 @@
                 echo -e "${RED} fail ${RESET}(gas usage est.: $gas_spent)"
                 num_fail=$((num_fail + 1))
                 error=$(echo $output | grep -o "error='[^']*'" | sed "s/error=//")
-<<<<<<< HEAD
-                failures+="\te2e:$test_file — Panicked with $error:\n"
-                failures+="\te2e:$test_file — output:\n$output\n"
-=======
                 failures+="\t$test_file — Panicked with $error\n"
->>>>>>> be2ea99c
             elif [[ "$output" == *"OK"* ]]; then
                 echo -e "${GREEN} ok ${RESET}(gas usage est.: $gas_spent)"
                 num_ok=$((num_ok + 1))
@@ -52,12 +47,7 @@
                 echo -e "${RED} fail ${RESET}(gas usage est.: 0)"
                 num_fail=$((num_fail + 1))
                 error=$(echo "$output" | sed '1d')
-<<<<<<< HEAD
-                failures+="\te2e:$test_file — $error\n"
-                failures+="\te2e:$test_file — output:\n$output\n"
-=======
                 failures+="\t$test_file — $error\n"
->>>>>>> be2ea99c
             fi
         fi
     fi
