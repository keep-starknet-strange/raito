pub mod bit_shifts;
pub mod bytearray;
pub mod double_sha256;
pub mod hash;
pub mod merkle_tree;
pub mod numeric;
<<<<<<< HEAD
pub mod sha256;
pub mod sort;
=======
>>>>>>> cad75c04

// Let's use core non provable functions for now. Much faster.
// pub mod sha256;
pub use core::sha256;

// #[cfg(target: 'test')]
pub mod hex;<|MERGE_RESOLUTION|>--- conflicted
+++ resolved
@@ -4,11 +4,7 @@
 pub mod hash;
 pub mod merkle_tree;
 pub mod numeric;
-<<<<<<< HEAD
-pub mod sha256;
 pub mod sort;
-=======
->>>>>>> cad75c04
 
 // Let's use core non provable functions for now. Much faster.
 // pub mod sha256;
