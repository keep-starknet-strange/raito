--- conflicted
+++ resolved
@@ -1,420 +1,400 @@
 //! Merkle tree helpers.
 
-<<<<<<< HEAD
-use super::{hash::{Digest, DigestTrait}};
-use core::gas::GasBuiltin;
-use starknet::{SyscallResult, SyscallResultTrait};
-
-/// A handle to the state of a SHA-256 hash.
-#[derive(Copy, Drop)]
-pub(crate) extern type Sha256StateHandle;
-
-/// Initializes a new SHA-256 state handle.
-extern fn sha256_state_handle_init(state: Box<[u32; 8]>) -> Sha256StateHandle nopanic;
-
-/// returns the state of a SHA-256 hash.
-extern fn sha256_state_handle_digest(state: Sha256StateHandle) -> Box<[u32; 8]> nopanic;
-
-const SHA256_INITIAL_STATE: [
-    u32
-    ; 8] = [
-    0x6a09e667, 0xbb67ae85, 0x3c6ef372, 0xa54ff53a, 0x510e527f, 0x9b05688c, 0x1f83d9ab, 0x5be0cd19,
-];
-
-pub extern fn sha256_process_block_syscall(
-    state: Sha256StateHandle, input: Box<[u32; 16]>
-) -> SyscallResult<Sha256StateHandle> implicits(GasBuiltin, System) nopanic;
-
-const input_padding: [
-    u32
-    ; 16] = [
-    0x80000000, 0x0, 0x0, 0x0, 0x0, 0x0, 0x0, 0x0, 0x0, 0x0, 0x0, 0x0, 0x0, 0x0, 0x0, 0x200
-];
-
-pub fn double_sha256(inputs: Box<[u32; 16]>) -> Box<[u32; 8]> {
-    //stage 1
-    let mut state1 = sha256_state_handle_init(BoxTrait::new(SHA256_INITIAL_STATE));
-    state1 = sha256_process_block_syscall(state1, inputs).unwrap_syscall();
-    state1 = sha256_process_block_syscall(state1, BoxTrait::new(input_padding)).unwrap_syscall();
-    let output1: [u32; 8] = sha256_state_handle_digest(state1).unbox();
-
-    //stage 2
-    let mut state2 = sha256_state_handle_init(BoxTrait::new(SHA256_INITIAL_STATE));
-    let [i0, i1, i2, i3, i4, i5, i6, i7] = output1;
-    let temp: Box<[u32; 16]> = BoxTrait::new(
-        [i0, i1, i2, i3, i4, i5, i6, i7, 0x80000000, 0x0, 0x0, 0x0, 0x0, 0x0, 0x0, 0x100],
-    );
-    state2 = sha256_process_block_syscall(state2, temp).unwrap_syscall();
-
-    sha256_state_handle_digest(state2)
-}
-
-pub fn merkle_root(ref txids: Array<Box<[u32; 8]>>) -> Box<[u32; 8]> {
-    let mut len: u32 = txids.len();
-=======
-use super::{double_sha256::double_sha256_parent, hash::Digest};
-
-/// Calculate Merkle tree root given the array of leaves.
-pub fn merkle_root(hashes: Span<Digest>) -> Digest {
-    let len = hashes.len();
->>>>>>> f485f76c
+use utils::double_sha256::{double_sha256_opti};
+
+pub fn merkle_root(hashes: Span<Box<[u32; 8]>>) -> Box<[u32; 8]> {
+    let mut len: u32 = hashes.len();
 
     if len == 1 {
-        return *txids[0];
-    }
-
-<<<<<<< HEAD
-    let (_, r) = DivRem::div_rem(len, 2);
-    match r {
-        0 => assert!(
-            (*txids[len - 1]).unbox() != (*txids[len - 2]).unbox(),
-            "unexpected node duplication in merkle tree"
-        ),
-        _ => len -= 1,
-    }
-
-    let mut next_txids: Array<Box<[u32; 8]>> = array![];
-    let mut i = 0;
-
-    while i != len {
-        let [i0, i1, i2, i3, i4, i5, i6, i7] = (*txids[i]).unbox();
-        let [i8, i9, i10, i11, i12, i13, i14, i15] = (*txids[i + 1]).unbox();
-
-        let test: Box::<[u32; 8]> = double_sha256(
-            BoxTrait::new([i0, i1, i2, i3, i4, i5, i6, i7, i8, i9, i10, i11, i12, i13, i14, i15])
-        );
-        next_txids.append(test);
-
-        i += 2;
-    };
-
-    if (r == 1) {
-        let [i0, i1, i2, i3, i4, i5, i6, i7] = (*txids[len]).unbox();
-        let test = double_sha256(
-            BoxTrait::new([i0, i1, i2, i3, i4, i5, i6, i7, i0, i1, i2, i3, i4, i5, i6, i7])
-        );
-        next_txids.append(test);
-    }
-    merkle_root(ref next_txids)
-=======
-    let (_, is_odd) = core::traits::DivRem::div_rem(len, 2);
+        return *hashes[0];
+    }
+
+    let (_, is_odd) = DivRem::div_rem(len, 2);
+    let mut next_hashes: Array<Box<[u32; 8]>> = array![];
     let mut arr = hashes;
-    let mut next_hashes: Array<Digest> = array![];
 
     while let Option::Some(v) = arr.multi_pop_front::<2>() {
         let [a, b] = (*v).unbox();
-        next_hashes.append(double_sha256_parent(@a, @b));
+        let [i0, i1, i2, i3, i4, i5, i6, i7] = a.unbox();
+        let [i8, i9, i10, i11, i12, i13, i14, i15] = b.unbox();
+
+        let test: Box::<[u32; 8]> = double_sha256_opti(
+            BoxTrait::new([i0, i1, i2, i3, i4, i5, i6, i7, i8, i9, i10, i11, i12, i13, i14, i15])
+        );
+        next_hashes.append(test);
     };
 
     if (is_odd == 1) {
         let last = *arr.pop_front().unwrap();
-        next_hashes.append(double_sha256_parent(@last, @last));
-    } else if (*hashes[len - 1] == *hashes[len - 2]) {
+        let [i0, i1, i2, i3, i4, i5, i6, i7] = last.unbox();
+        let test = double_sha256_opti(
+            BoxTrait::new([i0, i1, i2, i3, i4, i5, i6, i7, i0, i1, i2, i3, i4, i5, i6, i7])
+        );
+        next_hashes.append(test);
+    } else if ((*hashes[len - 1]).unbox() == (*hashes[len - 2]).unbox()) {
         // CVE-2012-2459 bug fix
         panic!("unexpected node duplication in merkle tree");
     }
 
     merkle_root(next_hashes.span())
->>>>>>> f485f76c
 }
-/// Calculate Merkle tree root given the array of leaves.
-// pub fn merkle_root(ref txids: Array<Digest>) -> Digest {
-
-// #[cfg(test)]
-// mod tests {
-//     use crate::{hash::{Digest, U256IntoDigest}, hex::hex_to_hash_rev};
-//     use super::{merkle_root};
-
-// #[cfg(test)]
-// mod tests {
-//     use crate::utils::{hash::{Digest, U256IntoDigest}, hex::hex_to_hash_rev};
-//     use super::{merkle_root};
-
-<<<<<<< HEAD
-//     #[test]
-//     #[available_gas(100000000)]
-//     fn test_merkle_root_01() {
-//         let mut txids: Array<Digest> = array![
-//             hex_to_hash_rev("acd9825be8bece7782ec746a80b52f44d6a8af41c63dbab59b03e29558469682"),
-//         ];
-
-//         let expected_merkle_root: Digest = hex_to_hash_rev(
-//             "acd9825be8bece7782ec746a80b52f44d6a8af41c63dbab59b03e29558469682"
-//         );
-=======
+
+#[cfg(test)]
+mod tests {
+    use crate::{hash::{Digest, DigestTrait, U256IntoDigest}, hex::hex_to_hash_rev};
+    use super::{merkle_root};
+
+    #[test]
+    #[available_gas(100000000)]
+    fn test_merkle_root_01() {
+        // let mut txids: Array<Box<[u32; 8]>> = array![];
+        let mut txids: Array<Box<[u32; 8]>> = array![
+            BoxTrait::new(
+                hex_to_hash_rev("acd9825be8bece7782ec746a80b52f44d6a8af41c63dbab59b03e29558469682")
+                    .value
+            ),
+        ];
+
         let expected_merkle_root: Digest = hex_to_hash_rev(
             "acd9825be8bece7782ec746a80b52f44d6a8af41c63dbab59b03e29558469682"
         );
-        assert_eq!(merkle_root(txids.span()), expected_merkle_root);
-    }
->>>>>>> f485f76c
-
-//         assert_eq!(merkle_root(ref txids), expected_merkle_root);
-//     }
-
-<<<<<<< HEAD
-//     #[test]
-//     #[available_gas(100000000)]
-//     fn test_merkle_root_block170() {
-//         let mut txids: Array<Digest> = array![
-//             hex_to_hash_rev("b1fea52486ce0c62bb442b530a3f0132b826c74e473d1f2c220bfa78111c5082"),
-//             hex_to_hash_rev("f4184fc596403b9d638783cf57adfe4c75c605f6356fbc91338530e9831e9e16"),
-//         ];
-
-//         let expected_merkle_root: Digest = hex_to_hash_rev(
-//             "7dac2c5666815c17a3b36427de37bb9d2e2c5ccec3f8633eb91a4205cb4c10ff"
-//         );
-=======
+        let result = merkle_root(txids.span()).unbox();
+        assert_eq!(DigestTrait::new(result), expected_merkle_root);
+    }
+
+    #[test]
+    #[available_gas(100000000)]
+    fn test_merkle_root_block170() {
+        let mut txids: Array<Box<[u32; 8]>> = array![
+            BoxTrait::new(
+                hex_to_hash_rev("b1fea52486ce0c62bb442b530a3f0132b826c74e473d1f2c220bfa78111c5082")
+                    .value
+            ),
+            BoxTrait::new(
+                hex_to_hash_rev("f4184fc596403b9d638783cf57adfe4c75c605f6356fbc91338530e9831e9e16")
+                    .value
+            )
+        ];
+
         let expected_merkle_root: Digest = hex_to_hash_rev(
             "7dac2c5666815c17a3b36427de37bb9d2e2c5ccec3f8633eb91a4205cb4c10ff"
         );
-        assert_eq!(merkle_root(txids.span()), expected_merkle_root);
-    }
->>>>>>> f485f76c
-
-//         assert_eq!(merkle_root(ref txids), expected_merkle_root);
-//     }
-
-<<<<<<< HEAD
-//     #[test]
-//     #[available_gas(100000000)]
-//     fn test_merkle_root_02() {
-//         let mut txids: Array<Digest> = array![
-//             hex_to_hash_rev("e053890989b3418307f9e77c2fbe59eae07a0e27d5e3bca27296369a81b21087"),
-//             hex_to_hash_rev("49fd43f64e3b91b2a51cae62ba8c2d5cebcf31bb31b0da9c5631353f3adeef64"),
-//         ];
-
-//         let expected_merkle_root: Digest = hex_to_hash_rev(
-//             "035dff4bfc62ff255ddac842dd31be4d28756b3625b0c4fecade7011f8dada20"
-//         );
-
-//         assert_eq!(merkle_root(ref txids), expected_merkle_root);
-//     }
-
-//     #[test]
-//     #[available_gas(100000000)]
-//     fn test_merkle_root_03() {
-//         let mut txids: Array<Digest> = array![
-//             hex_to_hash_rev("5aa99d53575d34a8fe9324820606d90563ab37f246182911314df1e2570d6c80"),
-//             hex_to_hash_rev("9367940d1975aa9cc83f8118448ad94b6081e12ed0f7c968e375b2a283e78910"),
-//             hex_to_hash_rev("b5f969b3d098c6ac87bb976eb0983259edb294892872d0aba0d47e66e1a5236f")
-//         ];
-
-//         let expected_merkle_root: Digest = hex_to_hash_rev(
-//             "222ae86adb1f65c0458f53f4c4c5d70966e12f122ef00bfdf2eac04022865013"
-//         );
-
-//         assert_eq!(merkle_root(ref txids), expected_merkle_root);
-//     }
-
-//     #[test]
-//     #[available_gas(100000000)]
-//     fn test_merkle_root_04() {
-//         let mut txids = array![
-//             hex_to_hash_rev("32a46e3fcdb462c16de20e3fe88f988ff9174b7b68faa630040f938566f114e9"),
-//             hex_to_hash_rev("6af9fc350b15715a0b1892110523fb8d6b43b004b23d201670acf398371ed27d"),
-//             hex_to_hash_rev("4bcf8ebc578c4d577a1da75bca8e0fe3e884466b51391b34237d94bb4925d065"),
-//             hex_to_hash_rev("93298aadb447909639ed4ae0aa608a6b7bb907991064bc6582839710555f453d")
-//         ];
-
-//         let expected_merkle_root = hex_to_hash_rev(
-//             "968bd407fe881936f5140e3794c85962db7e8614c1bb9894bb78b59e56be4555"
-//         );
-
-//         assert_eq!(merkle_root(ref txids), expected_merkle_root);
-//     }
-
-//     #[test]
-//     #[available_gas(150000000)]
-//     fn test_merkle_root_05() {
-//         let mut txids = array![
-//             hex_to_hash_rev("216e79c7e528836ab6bd04bd4bfea140c8c4ed3248681b32735fe61e35037ed4"),
-//             hex_to_hash_rev("b90111822aeb2befe258e600429f90a7a581e6eff191dc322b8477ea024030bf"),
-//             hex_to_hash_rev("2502dc25e57dcd544a7a839a4aa12cf4a3b40bc795bd105b8f79a8f50bdf7b39"),
-//             hex_to_hash_rev("f7c2e2b599fa433d0fcbb610d09ab2e1ca9608ae0353dd4c09cda1178114ced6"),
-//             hex_to_hash_rev("f891efb41bd88072f4951e3c18d38e36b7865e91f4fdaa47cb1a00bf3ed05a7d"),
-//             hex_to_hash_rev("a02945c5d2c7443132ec930f623add4bc1033747011a4dbd62c8eb66b263cf69"),
-//             hex_to_hash_rev("79817c232b83e31a9ab2bb6da97a04900645b311ffa128757d18b059f9e85b15"),
-//             hex_to_hash_rev("35608e4fe8db0002dcf5f1fab5548443c3d731906c77d8ce45d690d2be5f7d72"),
-//             hex_to_hash_rev("a2b4b89dd39dfd0c4bad7214f42470755f9585672f096ca850110821606c05c6"),
-//             hex_to_hash_rev("2f1daea731debb2fd18d6c143c07cc0f92aed7b64455f225c35e71bb376ff283"),
-//             hex_to_hash_rev("cd01e30d487d6af2db72985e4d26d94836572b16b00778dbafc5b2f22ec09bd3"),
-//             hex_to_hash_rev("69a1442a7ae9344fd314213f4cdb14b9e74939d229cfe2d3c4669d9ecb87c03d"),
-//             hex_to_hash_rev("bfd0c34f66d0b7f37e099031de14f566c496961a20e73f0402c5b0f70b1b7d49"),
-//             hex_to_hash_rev("335a1356234c129bf5bda18ff85088af3fbe981b8a7e9854c537b675f6be3da4"),
-//             hex_to_hash_rev("a2628f65df1aeab31084e72db469e8d195c7b531ea018ad4014bb386c3f29c4f"),
-//             hex_to_hash_rev("9bcb8052b9d9d08247568597f5ea577cdad5b2f4f21e364394fdddd37140ef46"),
-//             hex_to_hash_rev("e060725d223deade2515d5268d59d24f4728b548d2dcd762c6d57fb2d6608ca4"),
-//             hex_to_hash_rev("9718fba7b85d5f1a0e1bcee140bcc4b11faeabf3e0e38ce7f69b327803e1b65b"),
-//         ];
-
-//         let expected_merkle_root: Digest = hex_to_hash_rev(
-//             "af77d9974359ae0699e62990b300d1e4663d03996176528bfa92aa24a65a45e1"
-//         );
-
-//         assert_eq!(merkle_root(ref txids), expected_merkle_root);
-//     }
-
-//     #[test]
-//     #[available_gas(1000000000)]
-//     fn test_big_merkle_root() {
-//         let mut txids = array![
-//             hex_to_hash_rev("496ecc406ffede2910d25f16afc69b2f59fbd56ce9e136616d756b179f90ced3"),
-//             hex_to_hash_rev("a9041942afcf80732e42dc08d6e9e769aa9debaac440b00ef0d1d5560c467208"),
-//             hex_to_hash_rev("2c3e0f210cadcdcf06c066647ad38d6911ab9581830574324e7ae9767a73da36"),
-//             hex_to_hash_rev("e277563db34dd85105196ecc35a88ab32d0ff4a0f61ab5e8a8dcd1070f4479a5"),
-//             hex_to_hash_rev("653b99ae92a375b8f3803f8108776d62cae1676e01f806677942e29a9f9fdde4"),
-//             hex_to_hash_rev("e091944a926ff971abd570e43aa307f056a9d4a941a7d7e07e03f911c1c50306"),
-//             hex_to_hash_rev("2975d30fbb715443eab44c803e012008fb668967b628459fd530537695422d8a"),
-//             hex_to_hash_rev("387a7833e8d11f2361bf4417e3d17f6b803328fd2190366aa52e91f3ef8082d1"),
-//             hex_to_hash_rev("37e4c4ca846b2e66c95629bfc5f965421633d165c37af705679c2f5f0cc9ef06"),
-//             hex_to_hash_rev("bc64df2aea4162963da91d8179e6b62f3391e28c5c03cc4532ae86562bdba955"),
-//             hex_to_hash_rev("4e22a0cf4d28f0fabe68274d301bd4fdfca7e7b90f15dfbf4bca4ea5ca5d3154"),
-//             hex_to_hash_rev("61c7fefe82b724fba116ea9cb609c828d5dc7828116aee1ab1f05651ccb22161"),
-//             hex_to_hash_rev("76c07febefb830b477de1b9ed88458110aafa031a14afbaae1d8e43f46ed668e"),
-//             hex_to_hash_rev("06e8003fc987b987aab7d9740664969739dc0b08b59403a622cbfde664ecf719"),
-//             hex_to_hash_rev("59bccc72cfd91d680a523c05a8c5c5f2662a8ad39e64a1aba21cc17713cd7c4b"),
-//             hex_to_hash_rev("97b19730a3e8e04c877d860740032c99624799f1e739724a72bbb7405330d0c7"),
-//             hex_to_hash_rev("d8c075f80680092da842a4e18b45751a2ec4ce46ef985d95aa56190fe442012c"),
-//             hex_to_hash_rev("1928ab33b9bb1aa9912f3cd3570fdf1279e46d986fd854969b5ae6dc641862be"),
-//             hex_to_hash_rev("e2da66790ea8e5d90bc2b0882e50aa59dd6890c210987d68f70519d695f50948"),
-//             hex_to_hash_rev("e507f378fbeaeceabd4b1a4b7295e58ef4530e836f4c2edeaa57fb8e5a9d8199"),
-//             hex_to_hash_rev("5940be0a230387c38a005e11e42e9208f17b18a1a812b68295147566b2416ed7"),
-//             hex_to_hash_rev("d1e4538503dfab3c6a6441d83b46502bb8586a8fbfa07e3d908fb8e026ef61f9"),
-//             hex_to_hash_rev("895bcf44587ed58f3f887f66a0441c0aadb13cc450feafbfbdd8e63057f56d53"),
-//             hex_to_hash_rev("5e7d455257b15e97997ef7187d3705c49808a11787594889f1423f587f10abf3"),
-//             hex_to_hash_rev("dc69cbc75236178bf84e8f09f1ec6985f868c150f10ff655ef23d1abd11b3bd0"),
-//             hex_to_hash_rev("be5d40e1928a22ebc0a69d6fc505b192e1c696629dd48965732397da6164f826"),
-//             hex_to_hash_rev("da857f651d3273a361c56f815223f57fa3565cf383fcfc7d13b63bb212193ae6"),
-//             hex_to_hash_rev("03c90ec42b7a3188cb37ef875ec717418cb9a88a5ef46b3fe1934ef753d8d69e"),
-//             hex_to_hash_rev("1114a89bd3cd89786fbb38c9ca96683448db72662c3f2b91593c68449e40fd6d"),
-//             hex_to_hash_rev("97392669b404956983bc97e825ed2938e76e87aca401b73c92f90cd6417a3fdd"),
-//             hex_to_hash_rev("3e73adb8ea4529e455455881dd40551ecbcfc83bd640a74ac5defffdf69700f1"),
-//             hex_to_hash_rev("f6f3b009a9f198434ea403dcaa753ecfd10059572440a1bd54e33a460d45f681"),
-//             hex_to_hash_rev("45ca96ee5344ce2532876954d11af921bce7a5c67ad25357070ef6d2cb28a535"),
-//             hex_to_hash_rev("6043970d6bf5005dd88bcf075163792a195284d25349a9c9cfeaf68349df5259"),
-//         ];
-
-//         let expected_merkle_root: Digest = hex_to_hash_rev(
-//             "c78e335cb8908ecda32ff5dd44e9985099572692761f7809a400f60ec58d452c"
-//         );
-
-//         assert_eq!(merkle_root(ref txids), expected_merkle_root);
-//     }
-// }
-
-=======
+
+        let result = merkle_root(txids.span()).unbox();
+        assert_eq!(DigestTrait::new(result), expected_merkle_root);
+    }
+
+    #[test]
+    #[available_gas(100000000)]
+    fn test_merkle_root_02() {
+        let mut txids: Array<Box<[u32; 8]>> = array![
+            BoxTrait::new(
+                hex_to_hash_rev("e053890989b3418307f9e77c2fbe59eae07a0e27d5e3bca27296369a81b21087")
+                    .value
+            ),
+            BoxTrait::new(
+                hex_to_hash_rev("49fd43f64e3b91b2a51cae62ba8c2d5cebcf31bb31b0da9c5631353f3adeef64")
+                    .value
+            ),
+        ];
+
         let expected_merkle_root: Digest = hex_to_hash_rev(
             "035dff4bfc62ff255ddac842dd31be4d28756b3625b0c4fecade7011f8dada20"
         );
-        assert_eq!(merkle_root(txids.span()), expected_merkle_root);
+
+        let result = merkle_root(txids.span()).unbox();
+        assert_eq!(DigestTrait::new(result), expected_merkle_root);
     }
 
     #[test]
     #[available_gas(100000000)]
     fn test_merkle_root_03() {
-        let mut txids: Array<Digest> = array![
-            hex_to_hash_rev("5aa99d53575d34a8fe9324820606d90563ab37f246182911314df1e2570d6c80"),
-            hex_to_hash_rev("9367940d1975aa9cc83f8118448ad94b6081e12ed0f7c968e375b2a283e78910"),
-            hex_to_hash_rev("b5f969b3d098c6ac87bb976eb0983259edb294892872d0aba0d47e66e1a5236f")
+        let mut txids: Array<Box<[u32; 8]>> = array![
+            BoxTrait::new(
+                hex_to_hash_rev("5aa99d53575d34a8fe9324820606d90563ab37f246182911314df1e2570d6c80")
+                    .value
+            ),
+            BoxTrait::new(
+                hex_to_hash_rev("9367940d1975aa9cc83f8118448ad94b6081e12ed0f7c968e375b2a283e78910")
+                    .value
+            ),
+            BoxTrait::new(
+                hex_to_hash_rev("b5f969b3d098c6ac87bb976eb0983259edb294892872d0aba0d47e66e1a5236f")
+                    .value
+            )
         ];
 
         let expected_merkle_root: Digest = hex_to_hash_rev(
             "222ae86adb1f65c0458f53f4c4c5d70966e12f122ef00bfdf2eac04022865013"
         );
-        assert_eq!(merkle_root(txids.span()), expected_merkle_root);
-    }
-
-    #[test]
-    #[available_gas(150000000)]
+
+        let result = merkle_root(txids.span()).unbox();
+        assert_eq!(DigestTrait::new(result), expected_merkle_root);
+    }
+
+    #[test]
+    #[available_gas(100000000)]
     fn test_merkle_root_04() {
-        let mut txids = array![
-            hex_to_hash_rev("32a46e3fcdb462c16de20e3fe88f988ff9174b7b68faa630040f938566f114e9"),
-            hex_to_hash_rev("6af9fc350b15715a0b1892110523fb8d6b43b004b23d201670acf398371ed27d"),
-            hex_to_hash_rev("4bcf8ebc578c4d577a1da75bca8e0fe3e884466b51391b34237d94bb4925d065"),
-            hex_to_hash_rev("93298aadb447909639ed4ae0aa608a6b7bb907991064bc6582839710555f453d")
+        let mut txids: Array<Box<[u32; 8]>> = array![
+            BoxTrait::new(
+                hex_to_hash_rev("32a46e3fcdb462c16de20e3fe88f988ff9174b7b68faa630040f938566f114e9")
+                    .value
+            ),
+            BoxTrait::new(
+                hex_to_hash_rev("6af9fc350b15715a0b1892110523fb8d6b43b004b23d201670acf398371ed27d")
+                    .value
+            ),
+            BoxTrait::new(
+                hex_to_hash_rev("4bcf8ebc578c4d577a1da75bca8e0fe3e884466b51391b34237d94bb4925d065")
+                    .value
+            ),
+            BoxTrait::new(
+                hex_to_hash_rev("93298aadb447909639ed4ae0aa608a6b7bb907991064bc6582839710555f453d")
+                    .value
+            )
         ];
 
         let expected_merkle_root = hex_to_hash_rev(
             "968bd407fe881936f5140e3794c85962db7e8614c1bb9894bb78b59e56be4555"
         );
-        assert_eq!(merkle_root(txids.span()), expected_merkle_root);
-    }
-
-    #[test]
-    #[available_gas(1500000000)]
+
+        let result = merkle_root(txids.span()).unbox();
+        assert_eq!(DigestTrait::new(result), expected_merkle_root);
+    }
+
+    #[test]
+    #[available_gas(150000000)]
     fn test_merkle_root_05() {
-        let mut txids = array![
-            hex_to_hash_rev("216e79c7e528836ab6bd04bd4bfea140c8c4ed3248681b32735fe61e35037ed4"),
-            hex_to_hash_rev("b90111822aeb2befe258e600429f90a7a581e6eff191dc322b8477ea024030bf"),
-            hex_to_hash_rev("2502dc25e57dcd544a7a839a4aa12cf4a3b40bc795bd105b8f79a8f50bdf7b39"),
-            hex_to_hash_rev("f7c2e2b599fa433d0fcbb610d09ab2e1ca9608ae0353dd4c09cda1178114ced6"),
-            hex_to_hash_rev("f891efb41bd88072f4951e3c18d38e36b7865e91f4fdaa47cb1a00bf3ed05a7d"),
-            hex_to_hash_rev("a02945c5d2c7443132ec930f623add4bc1033747011a4dbd62c8eb66b263cf69"),
-            hex_to_hash_rev("79817c232b83e31a9ab2bb6da97a04900645b311ffa128757d18b059f9e85b15"),
-            hex_to_hash_rev("35608e4fe8db0002dcf5f1fab5548443c3d731906c77d8ce45d690d2be5f7d72"),
-            hex_to_hash_rev("a2b4b89dd39dfd0c4bad7214f42470755f9585672f096ca850110821606c05c6"),
-            hex_to_hash_rev("2f1daea731debb2fd18d6c143c07cc0f92aed7b64455f225c35e71bb376ff283"),
-            hex_to_hash_rev("cd01e30d487d6af2db72985e4d26d94836572b16b00778dbafc5b2f22ec09bd3"),
-            hex_to_hash_rev("69a1442a7ae9344fd314213f4cdb14b9e74939d229cfe2d3c4669d9ecb87c03d"),
-            hex_to_hash_rev("bfd0c34f66d0b7f37e099031de14f566c496961a20e73f0402c5b0f70b1b7d49"),
-            hex_to_hash_rev("335a1356234c129bf5bda18ff85088af3fbe981b8a7e9854c537b675f6be3da4"),
-            hex_to_hash_rev("a2628f65df1aeab31084e72db469e8d195c7b531ea018ad4014bb386c3f29c4f"),
-            hex_to_hash_rev("9bcb8052b9d9d08247568597f5ea577cdad5b2f4f21e364394fdddd37140ef46"),
-            hex_to_hash_rev("e060725d223deade2515d5268d59d24f4728b548d2dcd762c6d57fb2d6608ca4"),
-            hex_to_hash_rev("9718fba7b85d5f1a0e1bcee140bcc4b11faeabf3e0e38ce7f69b327803e1b65b"),
+        let mut txids: Array<Box<[u32; 8]>> = array![
+            BoxTrait::new(
+                hex_to_hash_rev("216e79c7e528836ab6bd04bd4bfea140c8c4ed3248681b32735fe61e35037ed4")
+                    .value
+            ),
+            BoxTrait::new(
+                hex_to_hash_rev("b90111822aeb2befe258e600429f90a7a581e6eff191dc322b8477ea024030bf")
+                    .value
+            ),
+            BoxTrait::new(
+                hex_to_hash_rev("2502dc25e57dcd544a7a839a4aa12cf4a3b40bc795bd105b8f79a8f50bdf7b39")
+                    .value
+            ),
+            BoxTrait::new(
+                hex_to_hash_rev("f7c2e2b599fa433d0fcbb610d09ab2e1ca9608ae0353dd4c09cda1178114ced6")
+                    .value
+            ),
+            BoxTrait::new(
+                hex_to_hash_rev("f891efb41bd88072f4951e3c18d38e36b7865e91f4fdaa47cb1a00bf3ed05a7d")
+                    .value
+            ),
+            BoxTrait::new(
+                hex_to_hash_rev("a02945c5d2c7443132ec930f623add4bc1033747011a4dbd62c8eb66b263cf69")
+                    .value
+            ),
+            BoxTrait::new(
+                hex_to_hash_rev("79817c232b83e31a9ab2bb6da97a04900645b311ffa128757d18b059f9e85b15")
+                    .value
+            ),
+            BoxTrait::new(
+                hex_to_hash_rev("35608e4fe8db0002dcf5f1fab5548443c3d731906c77d8ce45d690d2be5f7d72")
+                    .value
+            ),
+            BoxTrait::new(
+                hex_to_hash_rev("a2b4b89dd39dfd0c4bad7214f42470755f9585672f096ca850110821606c05c6")
+                    .value
+            ),
+            BoxTrait::new(
+                hex_to_hash_rev("2f1daea731debb2fd18d6c143c07cc0f92aed7b64455f225c35e71bb376ff283")
+                    .value
+            ),
+            BoxTrait::new(
+                hex_to_hash_rev("cd01e30d487d6af2db72985e4d26d94836572b16b00778dbafc5b2f22ec09bd3")
+                    .value
+            ),
+            BoxTrait::new(
+                hex_to_hash_rev("69a1442a7ae9344fd314213f4cdb14b9e74939d229cfe2d3c4669d9ecb87c03d")
+                    .value
+            ),
+            BoxTrait::new(
+                hex_to_hash_rev("bfd0c34f66d0b7f37e099031de14f566c496961a20e73f0402c5b0f70b1b7d49")
+                    .value
+            ),
+            BoxTrait::new(
+                hex_to_hash_rev("335a1356234c129bf5bda18ff85088af3fbe981b8a7e9854c537b675f6be3da4")
+                    .value
+            ),
+            BoxTrait::new(
+                hex_to_hash_rev("a2628f65df1aeab31084e72db469e8d195c7b531ea018ad4014bb386c3f29c4f")
+                    .value
+            ),
+            BoxTrait::new(
+                hex_to_hash_rev("9bcb8052b9d9d08247568597f5ea577cdad5b2f4f21e364394fdddd37140ef46")
+                    .value
+            ),
+            BoxTrait::new(
+                hex_to_hash_rev("e060725d223deade2515d5268d59d24f4728b548d2dcd762c6d57fb2d6608ca4")
+                    .value
+            ),
+            BoxTrait::new(
+                hex_to_hash_rev("9718fba7b85d5f1a0e1bcee140bcc4b11faeabf3e0e38ce7f69b327803e1b65b")
+                    .value
+            ),
         ];
 
         let expected_merkle_root: Digest = hex_to_hash_rev(
             "af77d9974359ae0699e62990b300d1e4663d03996176528bfa92aa24a65a45e1"
         );
-        assert_eq!(merkle_root(txids.span()), expected_merkle_root);
-    }
-
-    #[test]
-    #[available_gas(10000000000)]
+
+        let result = merkle_root(txids.span()).unbox();
+        assert_eq!(DigestTrait::new(result), expected_merkle_root);
+    }
+
+    #[test]
+    #[available_gas(1000000000)]
     fn test_big_merkle_root() {
-        let mut txids = array![
-            hex_to_hash_rev("496ecc406ffede2910d25f16afc69b2f59fbd56ce9e136616d756b179f90ced3"),
-            hex_to_hash_rev("a9041942afcf80732e42dc08d6e9e769aa9debaac440b00ef0d1d5560c467208"),
-            hex_to_hash_rev("2c3e0f210cadcdcf06c066647ad38d6911ab9581830574324e7ae9767a73da36"),
-            hex_to_hash_rev("e277563db34dd85105196ecc35a88ab32d0ff4a0f61ab5e8a8dcd1070f4479a5"),
-            hex_to_hash_rev("653b99ae92a375b8f3803f8108776d62cae1676e01f806677942e29a9f9fdde4"),
-            hex_to_hash_rev("e091944a926ff971abd570e43aa307f056a9d4a941a7d7e07e03f911c1c50306"),
-            hex_to_hash_rev("2975d30fbb715443eab44c803e012008fb668967b628459fd530537695422d8a"),
-            hex_to_hash_rev("387a7833e8d11f2361bf4417e3d17f6b803328fd2190366aa52e91f3ef8082d1"),
-            hex_to_hash_rev("37e4c4ca846b2e66c95629bfc5f965421633d165c37af705679c2f5f0cc9ef06"),
-            hex_to_hash_rev("bc64df2aea4162963da91d8179e6b62f3391e28c5c03cc4532ae86562bdba955"),
-            hex_to_hash_rev("4e22a0cf4d28f0fabe68274d301bd4fdfca7e7b90f15dfbf4bca4ea5ca5d3154"),
-            hex_to_hash_rev("61c7fefe82b724fba116ea9cb609c828d5dc7828116aee1ab1f05651ccb22161"),
-            hex_to_hash_rev("76c07febefb830b477de1b9ed88458110aafa031a14afbaae1d8e43f46ed668e"),
-            hex_to_hash_rev("06e8003fc987b987aab7d9740664969739dc0b08b59403a622cbfde664ecf719"),
-            hex_to_hash_rev("59bccc72cfd91d680a523c05a8c5c5f2662a8ad39e64a1aba21cc17713cd7c4b"),
-            hex_to_hash_rev("97b19730a3e8e04c877d860740032c99624799f1e739724a72bbb7405330d0c7"),
-            hex_to_hash_rev("d8c075f80680092da842a4e18b45751a2ec4ce46ef985d95aa56190fe442012c"),
-            hex_to_hash_rev("1928ab33b9bb1aa9912f3cd3570fdf1279e46d986fd854969b5ae6dc641862be"),
-            hex_to_hash_rev("e2da66790ea8e5d90bc2b0882e50aa59dd6890c210987d68f70519d695f50948"),
-            hex_to_hash_rev("e507f378fbeaeceabd4b1a4b7295e58ef4530e836f4c2edeaa57fb8e5a9d8199"),
-            hex_to_hash_rev("5940be0a230387c38a005e11e42e9208f17b18a1a812b68295147566b2416ed7"),
-            hex_to_hash_rev("d1e4538503dfab3c6a6441d83b46502bb8586a8fbfa07e3d908fb8e026ef61f9"),
-            hex_to_hash_rev("895bcf44587ed58f3f887f66a0441c0aadb13cc450feafbfbdd8e63057f56d53"),
-            hex_to_hash_rev("5e7d455257b15e97997ef7187d3705c49808a11787594889f1423f587f10abf3"),
-            hex_to_hash_rev("dc69cbc75236178bf84e8f09f1ec6985f868c150f10ff655ef23d1abd11b3bd0"),
-            hex_to_hash_rev("be5d40e1928a22ebc0a69d6fc505b192e1c696629dd48965732397da6164f826"),
-            hex_to_hash_rev("da857f651d3273a361c56f815223f57fa3565cf383fcfc7d13b63bb212193ae6"),
-            hex_to_hash_rev("03c90ec42b7a3188cb37ef875ec717418cb9a88a5ef46b3fe1934ef753d8d69e"),
-            hex_to_hash_rev("1114a89bd3cd89786fbb38c9ca96683448db72662c3f2b91593c68449e40fd6d"),
-            hex_to_hash_rev("97392669b404956983bc97e825ed2938e76e87aca401b73c92f90cd6417a3fdd"),
-            hex_to_hash_rev("3e73adb8ea4529e455455881dd40551ecbcfc83bd640a74ac5defffdf69700f1"),
-            hex_to_hash_rev("f6f3b009a9f198434ea403dcaa753ecfd10059572440a1bd54e33a460d45f681"),
-            hex_to_hash_rev("45ca96ee5344ce2532876954d11af921bce7a5c67ad25357070ef6d2cb28a535"),
-            hex_to_hash_rev("6043970d6bf5005dd88bcf075163792a195284d25349a9c9cfeaf68349df5259"),
+        let mut txids: Array<Box<[u32; 8]>> = array![
+            BoxTrait::new(
+                hex_to_hash_rev("496ecc406ffede2910d25f16afc69b2f59fbd56ce9e136616d756b179f90ced3")
+                    .value
+            ),
+            BoxTrait::new(
+                hex_to_hash_rev("a9041942afcf80732e42dc08d6e9e769aa9debaac440b00ef0d1d5560c467208")
+                    .value
+            ),
+            BoxTrait::new(
+                hex_to_hash_rev("2c3e0f210cadcdcf06c066647ad38d6911ab9581830574324e7ae9767a73da36")
+                    .value
+            ),
+            BoxTrait::new(
+                hex_to_hash_rev("e277563db34dd85105196ecc35a88ab32d0ff4a0f61ab5e8a8dcd1070f4479a5")
+                    .value
+            ),
+            BoxTrait::new(
+                hex_to_hash_rev("653b99ae92a375b8f3803f8108776d62cae1676e01f806677942e29a9f9fdde4")
+                    .value
+            ),
+            BoxTrait::new(
+                hex_to_hash_rev("e091944a926ff971abd570e43aa307f056a9d4a941a7d7e07e03f911c1c50306")
+                    .value
+            ),
+            BoxTrait::new(
+                hex_to_hash_rev("2975d30fbb715443eab44c803e012008fb668967b628459fd530537695422d8a")
+                    .value
+            ),
+            BoxTrait::new(
+                hex_to_hash_rev("387a7833e8d11f2361bf4417e3d17f6b803328fd2190366aa52e91f3ef8082d1")
+                    .value
+            ),
+            BoxTrait::new(
+                hex_to_hash_rev("37e4c4ca846b2e66c95629bfc5f965421633d165c37af705679c2f5f0cc9ef06")
+                    .value
+            ),
+            BoxTrait::new(
+                hex_to_hash_rev("bc64df2aea4162963da91d8179e6b62f3391e28c5c03cc4532ae86562bdba955")
+                    .value
+            ),
+            BoxTrait::new(
+                hex_to_hash_rev("4e22a0cf4d28f0fabe68274d301bd4fdfca7e7b90f15dfbf4bca4ea5ca5d3154")
+                    .value
+            ),
+            BoxTrait::new(
+                hex_to_hash_rev("61c7fefe82b724fba116ea9cb609c828d5dc7828116aee1ab1f05651ccb22161")
+                    .value
+            ),
+            BoxTrait::new(
+                hex_to_hash_rev("76c07febefb830b477de1b9ed88458110aafa031a14afbaae1d8e43f46ed668e")
+                    .value
+            ),
+            BoxTrait::new(
+                hex_to_hash_rev("06e8003fc987b987aab7d9740664969739dc0b08b59403a622cbfde664ecf719")
+                    .value
+            ),
+            BoxTrait::new(
+                hex_to_hash_rev("59bccc72cfd91d680a523c05a8c5c5f2662a8ad39e64a1aba21cc17713cd7c4b")
+                    .value
+            ),
+            BoxTrait::new(
+                hex_to_hash_rev("97b19730a3e8e04c877d860740032c99624799f1e739724a72bbb7405330d0c7")
+                    .value
+            ),
+            BoxTrait::new(
+                hex_to_hash_rev("d8c075f80680092da842a4e18b45751a2ec4ce46ef985d95aa56190fe442012c")
+                    .value
+            ),
+            BoxTrait::new(
+                hex_to_hash_rev("1928ab33b9bb1aa9912f3cd3570fdf1279e46d986fd854969b5ae6dc641862be")
+                    .value
+            ),
+            BoxTrait::new(
+                hex_to_hash_rev("e2da66790ea8e5d90bc2b0882e50aa59dd6890c210987d68f70519d695f50948")
+                    .value
+            ),
+            BoxTrait::new(
+                hex_to_hash_rev("e507f378fbeaeceabd4b1a4b7295e58ef4530e836f4c2edeaa57fb8e5a9d8199")
+                    .value
+            ),
+            BoxTrait::new(
+                hex_to_hash_rev("5940be0a230387c38a005e11e42e9208f17b18a1a812b68295147566b2416ed7")
+                    .value
+            ),
+            BoxTrait::new(
+                hex_to_hash_rev("d1e4538503dfab3c6a6441d83b46502bb8586a8fbfa07e3d908fb8e026ef61f9")
+                    .value
+            ),
+            BoxTrait::new(
+                hex_to_hash_rev("895bcf44587ed58f3f887f66a0441c0aadb13cc450feafbfbdd8e63057f56d53")
+                    .value
+            ),
+            BoxTrait::new(
+                hex_to_hash_rev("5e7d455257b15e97997ef7187d3705c49808a11787594889f1423f587f10abf3")
+                    .value
+            ),
+            BoxTrait::new(
+                hex_to_hash_rev("dc69cbc75236178bf84e8f09f1ec6985f868c150f10ff655ef23d1abd11b3bd0")
+                    .value
+            ),
+            BoxTrait::new(
+                hex_to_hash_rev("be5d40e1928a22ebc0a69d6fc505b192e1c696629dd48965732397da6164f826")
+                    .value
+            ),
+            BoxTrait::new(
+                hex_to_hash_rev("da857f651d3273a361c56f815223f57fa3565cf383fcfc7d13b63bb212193ae6")
+                    .value
+            ),
+            BoxTrait::new(
+                hex_to_hash_rev("03c90ec42b7a3188cb37ef875ec717418cb9a88a5ef46b3fe1934ef753d8d69e")
+                    .value
+            ),
+            BoxTrait::new(
+                hex_to_hash_rev("1114a89bd3cd89786fbb38c9ca96683448db72662c3f2b91593c68449e40fd6d")
+                    .value
+            ),
+            BoxTrait::new(
+                hex_to_hash_rev("97392669b404956983bc97e825ed2938e76e87aca401b73c92f90cd6417a3fdd")
+                    .value
+            ),
+            BoxTrait::new(
+                hex_to_hash_rev("3e73adb8ea4529e455455881dd40551ecbcfc83bd640a74ac5defffdf69700f1")
+                    .value
+            ),
+            BoxTrait::new(
+                hex_to_hash_rev("f6f3b009a9f198434ea403dcaa753ecfd10059572440a1bd54e33a460d45f681")
+                    .value
+            ),
+            BoxTrait::new(
+                hex_to_hash_rev("45ca96ee5344ce2532876954d11af921bce7a5c67ad25357070ef6d2cb28a535")
+                    .value
+            ),
+            BoxTrait::new(
+                hex_to_hash_rev("6043970d6bf5005dd88bcf075163792a195284d25349a9c9cfeaf68349df5259")
+                    .value
+            ),
         ];
 
         let expected_merkle_root: Digest = hex_to_hash_rev(
             "c78e335cb8908ecda32ff5dd44e9985099572692761f7809a400f60ec58d452c"
         );
-        assert_eq!(merkle_root(txids.span()), expected_merkle_root);
+
+        let result = merkle_root(txids.span()).unbox();
+        assert_eq!(DigestTrait::new(result), expected_merkle_root);
     }
 }
->>>>>>> f485f76c
