//! Transaction validation helpers.

use crate::types::transaction::{OutPoint, Transaction};
use crate::types::utxo_set::{UtxoSet, UtxoSetTrait};
use crate::validation::locktime::{
    is_input_final, validate_absolute_locktime, validate_relative_locktime
};
use utils::hash::Digest;

/// Validate transaction and return transaction fee.
///
/// This does not include script checks and outpoint inclusion verification.
pub fn validate_transaction(
    tx: @Transaction, block_height: u32, block_time: u32, txid: Digest, ref utxo_set: UtxoSet
) -> Result<u64, ByteArray> {
    if (*tx.inputs).is_empty() {
        return Result::Err("transaction inputs are empty");
    };

    if (*tx.outputs).is_empty() {
        return Result::Err("transaction outputs are empty");
    };

    let mut inner_result: Result<(), ByteArray> = Result::Ok(());

    // Validate and process transaction inputs
    let mut total_input_amount = 0;
    let mut is_tx_final = true;

    // TODO: BIP68 enabled for tx with version >= 2 (is it critical?)

    for input in *tx.inputs {
        // Ensures that the output is not yet spent and spends it
        inner_result = utxo_set.spend(input.previous_output);
        if inner_result.is_err() {
            break;
        }

        if *input.previous_output.is_coinbase {
            inner_result =
                validate_coinbase_maturity(*input.previous_output.block_height, block_height);
            if inner_result.is_err() {
                break;
            }
        }

        if !is_input_final(*input.sequence) {
            inner_result = validate_relative_locktime(input, block_height, block_time);
            if inner_result.is_err() {
                break;
            }
            is_tx_final = false;
        }

        total_input_amount += *input.previous_output.data.value;
    };

    if inner_result.is_err() {
        return Result::Err(inner_result.unwrap_err());
    }

    if !is_tx_final {
        // If at least one input is not final
        validate_absolute_locktime(*tx.lock_time, block_height, block_time)?;
    }

    // Validate and process transaction outputs
    let mut total_output_amount = 0;

    let mut vout = 1;
    for output in *tx.outputs {
        // Adds outpoint to the cache if the corresponding transaction output will be used
        // as a transaction input in the same block(s), or adds it to the utreexo otherwise.
        let outpoint = OutPoint {
            txid,
            vout,
            data: *output,
            block_height,
            block_time,
            is_coinbase: false,
        };
        
        inner_result = utxo_set.add(outpoint);
        if inner_result.is_err() {
            break;
        }

        total_output_amount += *output.value;
        vout += 1;
    };

    if inner_result.is_err() {
        return Result::Err(inner_result.unwrap_err());
    }

    return compute_transaction_fee(total_input_amount, total_output_amount);
}

/// Ensure transaction fee is not negative.
fn compute_transaction_fee(
    total_input_amount: u64, total_output_amount: u64
) -> Result<u64, ByteArray> {
    if total_output_amount > total_input_amount {
        return Result::Err(
            format!("Negative fee (output {total_output_amount} > input {total_input_amount})")
        );
    }
    return Result::Ok(total_input_amount - total_output_amount);
}

/// Ensure than coinbase output is old enough to be spent.
fn validate_coinbase_maturity(output_height: u32, block_height: u32) -> Result<(), ByteArray> {
    if block_height <= output_height + 100 {
        return Result::Err(
            format!(
                "Output is not mature (output height: {}, current block height: {})",
                output_height,
                block_height,
            )
        );
    } else {
        return Result::Ok(());
    }
}

#[cfg(test)]
mod tests {
    use core::dict::Felt252Dict;
    use core::hash::{HashStateTrait, HashStateExTrait};
    use core::poseidon::PoseidonTrait;
    use crate::codec::Encode;
    use crate::types::transaction::{Transaction, TxIn, TxOut, OutPoint};
<<<<<<< HEAD
    use crate::types::utxo_set::{UtxoSet, TX_OUTPUT_STATUS_UNSPENT};
    use utils::{hex::{from_hex, hex_to_hash_rev}, sha256::double_sha256_byte_array};
=======
    use crate::types::utxo_set::UtxoSet;
    use utils::{hex::{from_hex, hex_to_hash_rev}, double_sha256::double_sha256_byte_array};
>>>>>>> e60940a9
    use super::validate_transaction;

    // TODO: tests for coinbase maturity

    #[test]
    fn test_tx_fee() {
        let tx = Transaction {
            version: 1,
            is_segwit: false,
            inputs: array![
                TxIn {
                    script: @from_hex(
                        "01091d8d76a82122082246acbb6cc51c839d9012ddaca46048de07ca8eec221518200241cdb85fab4815c6c624d6e932774f3fdf5fa2a1d3a1614951afb83269e1454e2002443047"
                    ),
                    sequence: 0xffffffff,
                    previous_output: OutPoint {
                        txid: hex_to_hash_rev(
                            "0437cd7f8525ceed2324359c2d0ba26006d92d856a9c20fa0241106ee5a597c9"
                        ),
                        vout: 0x00000000,
                        data: TxOut { value: 100, ..Default::default() },
                        block_height: Default::default(),
                        block_time: Default::default(),
                        is_coinbase: true,
                    },
                    witness: array![].span(),
                }
            ]
                .span(),
            outputs: array![
                TxOut {
                    value: 90,
                    pk_script: @from_hex(
                        "ac4cd86c7e4f702ac7d5debaf126068a3b30b7c1212c145fdfa754f59773b3aae71484a22f30718d37cd74f325229b15f7a2996bf0075f90131bf5c509fe621aae0441"
                    ),
                    cached: false,
                }
            ]
                .span(),
            lock_time: 0
        };

        let tx_bytes_legacy = @tx.encode();
        let txid = double_sha256_byte_array(tx_bytes_legacy);
        let mut utxo_set: UtxoSet = Default::default();

        assert!(validate_transaction(@tx, 0, 0, txid, ref utxo_set).is_err());
        
        utxo_set = Default::default();

        let fee = validate_transaction(@tx, 101, 0, txid, ref utxo_set).unwrap();
        assert_eq!(fee, 10);
    }

    #[test]
    fn test_empty_input() {
        let tx = Transaction {
            version: 1,
            is_segwit: false,
            inputs: array![].span(),
            outputs: array![
                TxOut {
                    value: 50,
                    pk_script: @from_hex("76a914000000000000000000000000000000000000000088ac"),
                    cached: false,
                }
            ]
                .span(),
            lock_time: 0
        };

        let tx_bytes_legacy = @tx.encode();
        let txid = double_sha256_byte_array(tx_bytes_legacy);
        let mut utxo_set: UtxoSet = Default::default();

        let result = validate_transaction(@tx, 0, 0, txid, ref utxo_set);
        assert!(result.is_err());
        // assert_eq!(result.unwrap_err(), "transaction inputs are empty");
    }

    #[test]
    fn test_empty_output() {
        let tx = Transaction {
            version: 1,
            is_segwit: false,
            inputs: array![
                TxIn {
                    script: @from_hex(""),
                    sequence: 0xffffffff,
                    previous_output: OutPoint {
                        txid: hex_to_hash_rev(
                            "0000000000000000000000000000000000000000000000000000000000000000"
                        ),
                        vout: 0,
                        data: TxOut { value: 100, ..Default::default() },
                        block_height: Default::default(),
                        block_time: Default::default(),
                        is_coinbase: false,
                    },
                    witness: array![].span(),
                }
            ]
                .span(),
            outputs: array![].span(),
            lock_time: 0
        };

        let tx_bytes_legacy = @tx.encode();
        let txid = double_sha256_byte_array(tx_bytes_legacy);
        let mut utxo_set: UtxoSet = Default::default();

        let result = validate_transaction(@tx, 0, 0, txid, ref utxo_set);
        assert!(result.is_err());
        // assert_eq!(result.unwrap_err(), "transaction outputs are empty");
    }

    #[test]
    fn test_absolute_locktime_block_height() {
        let tx = Transaction {
            version: 1,
            is_segwit: false,
            inputs: array![
                TxIn {
                    script: @from_hex(""),
                    sequence: 0xfffffffe, // absolute locktime
                    previous_output: OutPoint {
                        txid: hex_to_hash_rev(
                            "0000000000000000000000000000000000000000000000000000000000000000"
                        ),
                        vout: 0,
                        data: TxOut { value: 100, ..Default::default() },
                        block_height: Default::default(),
                        block_time: Default::default(),
                        is_coinbase: false,
                    },
                    witness: array![].span(),
                }
            ]
                .span(),
            outputs: array![
                TxOut {
                    value: 50,
                    pk_script: @from_hex("76a914000000000000000000000000000000000000000088ac"),
                    cached: false,
                }
            ]
                .span(),
            lock_time: 500000 // Block height locktime
        };

        let tx_bytes_legacy = @tx.encode();
        let txid = double_sha256_byte_array(tx_bytes_legacy);
        let mut utxo_set: UtxoSet = Default::default();

        // Transaction should be invalid when current block height is less than locktime
        let result = validate_transaction(@tx, 500000, 0, txid, ref utxo_set);
        assert!(result.is_err());
        assert_eq!(
            result.unwrap_err().into(),
            "Transaction locktime 500000 is not lesser than current block height 500000"
        );
        
        utxo_set = Default::default();

        // Transaction should be valid when current block height is equal to or greater than
        // locktime
        let result = validate_transaction(@tx, 500001, 0, txid, ref utxo_set);
        assert!(result.is_ok());
    }

    #[test]
    fn test_absolute_locktime_block_time() {
        let tx = Transaction {
            version: 1,
            is_segwit: false,
            inputs: array![
                TxIn {
                    script: @from_hex(""),
                    sequence: 0xfffffffe, // Not final
                    previous_output: OutPoint {
                        txid: hex_to_hash_rev(
                            "0000000000000000000000000000000000000000000000000000000000000000"
                        ),
                        vout: 0,
                        data: TxOut { value: 100, ..Default::default() },
                        block_height: Default::default(),
                        block_time: Default::default(),
                        is_coinbase: false,
                    },
                    witness: array![].span(),
                }
            ]
                .span(),
            outputs: array![
                TxOut {
                    value: 50,
                    pk_script: @from_hex("76a914000000000000000000000000000000000000000088ac"),
                    cached: false,
                }
            ]
                .span(),
            lock_time: 1600000000 // UNIX timestamp locktime
        };

        let tx_bytes_legacy = @tx.encode();
        let txid = double_sha256_byte_array(tx_bytes_legacy);
        let mut utxo_set: UtxoSet = Default::default();

        // Transaction should be invalid when current block time is not greater than locktime
        let result = validate_transaction(@tx, 0, 1600000000, txid, ref utxo_set);
        assert!(result.is_err());
        assert_eq!(
            result.unwrap_err().into(),
            "Transaction locktime 1600000000 is not lesser than current block time 1600000000"
        );
        
        utxo_set = Default::default();

        // Transaction should be valid when current block time is equal to or greater than locktime
        let result = validate_transaction(@tx, 0, 1600000001, txid, ref utxo_set);
        assert!(result.is_ok());
    }

    #[test]
    fn test_blocktime_ignored_when_locktime_disabled() {
        let tx = Transaction {
            version: 1,
            is_segwit: false,
            inputs: array![
                TxIn {
                    script: @from_hex(""),
                    sequence: 0xffffffff, // final
                    previous_output: OutPoint {
                        txid: hex_to_hash_rev(
                            "0000000000000000000000000000000000000000000000000000000000000000"
                        ),
                        vout: 0,
                        data: TxOut { value: 100, ..Default::default() },
                        block_height: Default::default(),
                        block_time: Default::default(),
                        is_coinbase: false,
                    },
                    witness: array![].span(),
                }
            ]
                .span(),
            outputs: array![
                TxOut {
                    value: 50,
                    pk_script: @from_hex("76a914000000000000000000000000000000000000000088ac"),
                    cached: false,
                }
            ]
                .span(),
            lock_time: 1600000000 // UNIX timestamp locktime
        };

        let tx_bytes_legacy = @tx.encode();
        let txid = double_sha256_byte_array(tx_bytes_legacy);
        let mut utxo_set: UtxoSet = Default::default();

        // Transaction should still valid when current block time is not greater than locktime
        let result = validate_transaction(@tx, 0, 1600000000, txid, ref utxo_set);
        assert!(result.is_ok());
        
        utxo_set = Default::default();

        // Transaction should be valid when current block time is greater than locktime
        let result = validate_transaction(@tx, 0, 1600000001, txid, ref utxo_set);
        assert!(result.is_ok());
    }

    #[test]
    fn test_blockheight_ignored_when_locktime_disabled() {
        let tx = Transaction {
            version: 1,
            is_segwit: false,
            inputs: array![
                TxIn {
                    script: @from_hex(""),
                    sequence: 0xffffffff, // final
                    previous_output: OutPoint {
                        txid: hex_to_hash_rev(
                            "0000000000000000000000000000000000000000000000000000000000000000"
                        ),
                        vout: 0,
                        data: TxOut { value: 100, ..Default::default() },
                        block_height: Default::default(),
                        block_time: Default::default(),
                        is_coinbase: false,
                    },
                    witness: array![].span(),
                }
            ]
                .span(),
            outputs: array![
                TxOut {
                    value: 50,
                    pk_script: @from_hex("76a914000000000000000000000000000000000000000088ac"),
                    cached: false,
                }
            ]
                .span(),
            lock_time: 500000 // Block height locktime
        };

        let tx_bytes_legacy = @tx.encode();
        let txid = double_sha256_byte_array(tx_bytes_legacy);
        let mut utxo_set: UtxoSet = Default::default();

        // Transaction should still valid when current block time is not greater than locktime
        let result = validate_transaction(@tx, 500000, 0, txid, ref utxo_set);
        assert!(result.is_ok());
        
        utxo_set = Default::default();

        // Transaction should be valid when current block time is greater than locktime
        let result = validate_transaction(@tx, 500001, 0, txid, ref utxo_set);
        assert!(result.is_ok());
    }

    #[test]
    fn test_immature_coinbase_transaction() {
        let block_height = 50;

        let tx = Transaction {
            version: 1,
            is_segwit: false,
            inputs: array![
                TxIn {
                    script: @from_hex(""),
                    sequence: 0xfffffffe,
                    previous_output: OutPoint {
                        txid: hex_to_hash_rev(
                            "0000000000000000000000000000000000000000000000000000000000000000"
                        ),
                        vout: 0,
                        data: TxOut { value: 100, ..Default::default() },
                        block_height: Default::default(),
                        block_time: Default::default(),
                        is_coinbase: true,
                    },
                    witness: array![].span(),
                }
            ]
                .span(),
            outputs: array![
                TxOut {
                    value: 50,
                    pk_script: @from_hex("76a914000000000000000000000000000000000000000088ac"),
                    cached: false,
                }
            ]
                .span(),
            lock_time: 0
        };

        let tx_bytes_legacy = @tx.encode();
        let txid = double_sha256_byte_array(tx_bytes_legacy);
        let mut utxo_set: UtxoSet = Default::default();

        validate_transaction(@tx, block_height, 0, txid, ref utxo_set).unwrap_err();
    }

    #[test]
    fn test_mature_coinbase_transaction() {
        let block_height = 150;

        let tx = Transaction {
            version: 1,
            is_segwit: false,
            inputs: array![
                TxIn {
                    script: @from_hex(""),
                    sequence: 0xfffffffe,
                    previous_output: OutPoint {
                        txid: hex_to_hash_rev(
                            "0000000000000000000000000000000000000000000000000000000000000000"
                        ),
                        vout: 0,
                        data: TxOut { value: 100, ..Default::default() },
                        block_height: Default::default(),
                        block_time: Default::default(),
                        is_coinbase: true,
                    },
                    witness: array![].span(),
                }
            ]
                .span(),
            outputs: array![
                TxOut {
                    value: 50,
                    pk_script: @from_hex("76a914000000000000000000000000000000000000000088ac"),
                    cached: false,
                }
            ]
                .span(),
            lock_time: 0
        };

        let tx_bytes_legacy = @tx.encode();
        let txid = double_sha256_byte_array(tx_bytes_legacy);
        let mut utxo_set: UtxoSet = Default::default();

        validate_transaction(@tx, block_height, 0, txid, ref utxo_set).unwrap();
    }

    #[test]
    #[should_panic(expected: 'output is not cached')]
    fn test_uncached_utxo_spending_attempt() {
        let block_height = 150;

        let tx = Transaction {
            version: 1,
            is_segwit: false,
            inputs: array![
                TxIn {
                    script: @from_hex(""),
                    sequence: 0xfffffffe,
                    previous_output: OutPoint {
                        txid: hex_to_hash_rev(
                            "0000000000000000000000000000000000000000000000000000000000000000"
                        ),
                        vout: 0,
                        data: TxOut { value: 100, pk_script: @from_hex(""), cached: true },
                        block_height: Default::default(),
                        block_time: Default::default(),
                        is_coinbase: false,
                    },
                    witness: array![].span(),
                }
            ]
                .span(),
            outputs: array![
                TxOut {
                    value: 50,
                    pk_script: @from_hex("76a914000000000000000000000000000000000000000088ac"),
                    cached: false,
                }
            ]
                .span(),
            lock_time: 0
        };

        let tx_bytes_legacy = @tx.encode();
        let txid = double_sha256_byte_array(tx_bytes_legacy);
        let mut utxo_set: UtxoSet = Default::default();

        validate_transaction(@tx, block_height, 0, txid, ref utxo_set).unwrap();
    }

    #[test]
    fn test_cached_utxo_spending_attempt() {
        let block_height = 150;

        let tx = Transaction {
            version: 1,
            is_segwit: false,
            inputs: array![
                TxIn {
                    script: @from_hex(""),
                    sequence: 0xfffffffe,
                    previous_output: OutPoint {
                        txid: hex_to_hash_rev(
                            "0000000000000000000000000000000000000000000000000000000000000000"
                        ),
                        vout: 0,
                        data: TxOut { value: 100, pk_script: @from_hex(""), cached: true },
                        block_height: Default::default(),
                        block_time: Default::default(),
                        is_coinbase: false,
                    },
                    witness: array![].span(),
                }
            ]
                .span(),
            outputs: array![
                TxOut {
                    value: 50,
                    pk_script: @from_hex("76a914000000000000000000000000000000000000000088ac"),
                    cached: false,
                }
            ]
                .span(),
            lock_time: 0
        };

        let tx_bytes_legacy = @tx.encode();
        let txid = double_sha256_byte_array(tx_bytes_legacy);

        let mut cache: Felt252Dict<u8> = Default::default();
        let outpoint_hash = PoseidonTrait::new()
            .update_with((*tx.inputs[0]).previous_output)
            .finalize();
        cache.insert(outpoint_hash, TX_OUTPUT_STATUS_UNSPENT);
        let mut utxo_set: UtxoSet = UtxoSet { utreexo_state: Default::default(), cache: cache, };

        validate_transaction(@tx, block_height, 0, txid, ref utxo_set).unwrap();
    }

    #[test]
    fn test_cached_utxo_duplicates() {
        let block_height = 150;

        let tx = Transaction {
            version: 1,
            is_segwit: false,
            inputs: array![
                TxIn {
                    script: @from_hex(""),
                    sequence: 0xfffffffe,
                    previous_output: OutPoint {
                        txid: hex_to_hash_rev(
                            "0000000000000000000000000000000000000000000000000000000000000000"
                        ),
                        vout: 0,
                        data: TxOut { value: 100, pk_script: @from_hex(""), cached: false },
                        block_height: Default::default(),
                        block_time: Default::default(),
                        is_coinbase: false,
                    },
                    witness: array![].span(),
                }
            ].span(),
            outputs: array![
                TxOut {
                    value: 50,
                    pk_script: @from_hex("76a914000000000000000000000000000000000000000088ac"),
                    cached: true,
                }
            ].span(),
            lock_time: 0,
        };

        let tx_bytes_legacy = @tx.encode();
        let txid = double_sha256_byte_array(tx_bytes_legacy);

        let mut cache: Felt252Dict<u8> = Default::default();
        let outpoint_hash = PoseidonTrait::new()
            .update_with(OutPoint {
                txid,
                vout: 1,
                data: *tx.outputs[0],
                block_height,
                block_time: Default::default(),
                is_coinbase: false,
            })
            .finalize();
        cache.insert(outpoint_hash, TX_OUTPUT_STATUS_UNSPENT);
        let mut utxo_set: UtxoSet = UtxoSet { utreexo_state: Default::default(), cache };

        let result = validate_transaction(@tx, block_height, 0, txid, ref utxo_set);
        assert!(result.is_err());
        assert_eq!(result.unwrap_err(), "The output has already been added");
    }

    #[test]
    fn test_cached_utxo_double_spending() {
        let block_height = 150;

        let tx = Transaction {
            version: 1,
            is_segwit: false,
            inputs: array![
                TxIn {
                    script: @from_hex(""),
                    sequence: 0xfffffffe,
                    previous_output: OutPoint {
                        txid: hex_to_hash_rev(
                            "0000000000000000000000000000000000000000000000000000000000000000"
                        ),
                        vout: 0,
                        data: TxOut { value: 100, pk_script: @from_hex(""), cached: true },
                        block_height: Default::default(),
                        block_time: Default::default(),
                        is_coinbase: false,
                    },
                    witness: array![].span(),
                },
                TxIn {
                    script: @from_hex(""),
                    sequence: 0xfffffffe,
                    previous_output: OutPoint {
                        txid: hex_to_hash_rev(
                            "0000000000000000000000000000000000000000000000000000000000000000"
                        ),
                        vout: 0,
                        data: TxOut { value: 100, pk_script: @from_hex(""), cached: true },
                        block_height: Default::default(),
                        block_time: Default::default(),
                        is_coinbase: false,
                    },
                    witness: array![].span(),
                }
            ].span(),
            outputs: array![
                TxOut {
                    value: 50,
                    pk_script: @from_hex("76a914000000000000000000000000000000000000000088ac"),
                    cached: false,
                }
            ].span(),
            lock_time: 0,
        };

        let tx_bytes_legacy = @tx.encode();
        let txid = double_sha256_byte_array(tx_bytes_legacy);

        let mut cache: Felt252Dict<u8> = Default::default();
        let outpoint_hash = PoseidonTrait::new()
            .update_with((*tx.inputs[0]).previous_output)
            .finalize();
        cache.insert(outpoint_hash, TX_OUTPUT_STATUS_UNSPENT);
        let mut utxo_set: UtxoSet = UtxoSet { utreexo_state: Default::default(), cache };

        let result = validate_transaction(@tx, block_height, 0, txid, ref utxo_set);
        assert!(result.is_err());
        assert_eq!(result.unwrap_err(), "The output has already been spent");
    }

    #[test]
    fn test_noncached_utxo_double_spending() {
        let block_height = 150;

        let tx = Transaction {
            version: 1,
            is_segwit: false,
            inputs: array![
                TxIn {
                    script: @from_hex(""),
                    sequence: 0xfffffffe,
                    previous_output: OutPoint {
                        txid: hex_to_hash_rev(
                            "0000000000000000000000000000000000000000000000000000000000000000"
                        ),
                        vout: 0,
                        data: TxOut { value: 100, pk_script: @from_hex(""), cached: false },
                        block_height: Default::default(),
                        block_time: Default::default(),
                        is_coinbase: false,
                    },
                    witness: array![].span(),
                },
                TxIn {
                    script: @from_hex(""),
                    sequence: 0xfffffffe,
                    previous_output: OutPoint {
                        txid: hex_to_hash_rev(
                            "0000000000000000000000000000000000000000000000000000000000000000"
                        ),
                        vout: 0,
                        data: TxOut { value: 100, pk_script: @from_hex(""), cached: false },
                        block_height: Default::default(),
                        block_time: Default::default(),
                        is_coinbase: false,
                    },
                    witness: array![].span(),
                }
            ].span(),
            outputs: array![
                TxOut {
                    value: 50,
                    pk_script: @from_hex("76a914000000000000000000000000000000000000000088ac"),
                    cached: false,
                }
            ].span(),
            lock_time: 0,
        };

        let tx_bytes_legacy = @tx.encode();
        let txid = double_sha256_byte_array(tx_bytes_legacy);
        let mut utxo_set: UtxoSet = Default::default();

        let result = validate_transaction(@tx, block_height, 0, txid, ref utxo_set);
        assert!(result.is_err());
        assert_eq!(result.unwrap_err(), "The output has already been spent");
    }
}<|MERGE_RESOLUTION|>--- conflicted
+++ resolved
@@ -130,13 +130,8 @@
     use core::poseidon::PoseidonTrait;
     use crate::codec::Encode;
     use crate::types::transaction::{Transaction, TxIn, TxOut, OutPoint};
-<<<<<<< HEAD
-    use crate::types::utxo_set::{UtxoSet, TX_OUTPUT_STATUS_UNSPENT};
-    use utils::{hex::{from_hex, hex_to_hash_rev}, sha256::double_sha256_byte_array};
-=======
     use crate::types::utxo_set::UtxoSet;
     use utils::{hex::{from_hex, hex_to_hash_rev}, double_sha256::double_sha256_byte_array};
->>>>>>> e60940a9
     use super::validate_transaction;
 
     // TODO: tests for coinbase maturity
