use core::fmt::{Display, Formatter, Error};
use core::num::traits::Bounded;
use crate::parent_hash;
use utils::{numeric::u64_next_power_of_two, sort::bubble_sort};

/// Utreexo inclusion proof for multiple outputs.
/// Compatible with https://github.com/utreexo/utreexo
#[derive(Drop, Copy)]
pub struct UtreexoBatchProof {
<<<<<<< HEAD
    /// List of sibling nodes required to calculate the root.
    pub proof: Span<Option<felt252>>,
=======
    /// List of sibling nodes required to calculate the roots.
    pub proof: Span<felt252>,
>>>>>>> 2c5d6743
    /// Indices of leaves to be deleted (ordered starting from 0, left to right).
    pub targets: Span<u64>,
}

impl UtreexoBatchProofDisplay of Display<UtreexoBatchProof> {
    fn fmt(self: @UtreexoBatchProof, ref f: Formatter) -> Result<(), Error> {
        let mut targets: ByteArray = Default::default();
        let mut proofs: ByteArray = Default::default();
        for proof in *self
            .proof {
                if let Option::Some(v) = proof {
                    proofs.append(@format!("{},", v));
                } else {
                    proofs.append(@"None");
                }
            };
        for target in *self.targets {
            targets.append(@format!("{},", target));
        };
        let str: ByteArray = format!(
            "UtreexoBatchProof {{ proof: [{}], leaf_index: [{}] }}", @targets, @proofs
        );
        f.buffer.append(@str);
        Result::Ok(())
    }
}

#[generate_trait]
pub impl UtreexoBatchProofImpl of UtreexoBatchProofTrait {
    /// Computes a set of roots given a proof and leaves hashes.
    fn compute_roots(
        self: @UtreexoBatchProof, mut del_hashes: Span<felt252>, num_leaves: u64,
    ) -> Result<Span<felt252>, ByteArray> {
        // Where all the parent hashes we've calculated in a given row will go to.
        let mut calculated_root_hashes: Array<felt252> = array![];
        // Target leaves
        let mut leaf_nodes: Array<(u64, felt252)> = array![];

        let mut inner_result = Result::Ok((array![].span()));

        // Append targets with their hashes.
        let mut positions = *self.targets;
        while let Option::Some(rhs) = del_hashes.pop_front() {
            if let Option::Some(lhs) = positions.pop_front() {
                leaf_nodes.append((*lhs, *rhs));
            } else {
                inner_result = Result::Err("Not enough targets in the proof.");
            }
        };

        let mut leaf_nodes: Array<(u64, felt252)> = bubble_sort(leaf_nodes.span());

        // Proof nodes.
        let mut sibling_nodes: Array<felt252> = (*self.proof).into();
        // Queue of computed intermediate nodes.
        let mut computed_nodes: Array<(u64, felt252)> = array![];
        // Actual length of the current row.
        let mut actual_row_len: u64 = num_leaves;
        // Length of the "padded" row which is always power of two.
        let mut row_len: u64 = u64_next_power_of_two(num_leaves);
        // Total padded length of processed rows (excluding the current one).
        let mut row_len_acc: u64 = 0;
        // Next position of the target leaf and the leaf itself.
        let (mut next_leaf_pos, mut next_leaf) = leaf_nodes.pop_front().unwrap();
        // Next computed node.
        let mut next_computed: felt252 = 0;
        // Position of the next computed node.
        let mut next_computed_pos: u64 = Bounded::<u64>::MAX;

        while row_len != 0 {
            let (pos, node) = if next_leaf_pos < next_computed_pos {
                let res = (next_leaf_pos, next_leaf);
                let (a, b) = leaf_nodes.pop_front().unwrap_or((Bounded::<u64>::MAX, 0));
                next_leaf_pos = a;
                next_leaf = b;
                res
            } else if next_computed_pos != Bounded::<u64>::MAX {
                let res = (next_computed_pos, next_computed);
                let (a, b) = computed_nodes.pop_front().unwrap_or((Bounded::<u64>::MAX, 0));
                next_computed_pos = a;
                next_computed = b;
                res
            } else {
                // Out of nodes, terminating here.
                break;
            };

            // If we are beyond current row, level up.
            while pos >= row_len_acc + row_len {
                row_len_acc += row_len;
                row_len /= 2;
                actual_row_len /= 2;

                if row_len == 0 {
                    inner_result =
                        Result::Err(
                            format!("Position {pos} is out of the forest range {row_len_acc}.")
                        );
                    break;
                }
            };

            // If row length is odd and we are at the edge this is a root.
            if pos == row_len_acc + actual_row_len - 1 && actual_row_len % 2 == 1 {
                calculated_root_hashes.append(node);
                row_len_acc += row_len;
                row_len /= 2;
                actual_row_len /= 2;
                continue;
            };

            let parent_node = if (pos - row_len_acc) % 2 == 0 {
                // Right sibling can be both leaf/computed or proof.
                let right_sibling = if next_leaf_pos == pos + 1 {
                    let res = next_leaf;
                    let (a, b) = leaf_nodes.pop_front().unwrap_or((Bounded::<u64>::MAX, 0));
                    next_leaf_pos = a;
                    next_leaf = b;
                    res
                } else if next_computed_pos == pos + 1 {
                    let res = next_computed;
                    let (a, b) = computed_nodes.pop_front().unwrap_or((Bounded::<u64>::MAX, 0));
                    next_computed_pos = a;
                    next_computed = b;
                    res
                } else {
                    if sibling_nodes.is_empty() {
                        inner_result = Result::Err("Proof is empty.");
                        break;
                    };
                    sibling_nodes.pop_front().unwrap()
                };
                parent_hash(node, right_sibling)
            } else {
                // Left sibling always from proof.
                if let Option::Some(left_sibling) = sibling_nodes.pop_front() {
                    parent_hash(left_sibling, node)
                } else {
                    inner_result = Result::Err("Proof is empty.");
                    break;
                }
            };

            let parent_pos = row_len_acc + row_len + (pos - row_len_acc) / 2;

            if next_computed_pos == Bounded::<u64>::MAX {
                next_computed_pos = parent_pos;
                next_computed = parent_node;
            } else {
                computed_nodes.append((parent_pos, parent_node));
            }
        };

        if !sibling_nodes.is_empty() {
            return Result::Err("Proof should be empty");
        }

        if inner_result != Result::Ok((array![].span())) {
            inner_result
        } else {
            Result::Ok((calculated_root_hashes.span()))
        }
    }
}

/// PartialOrd implementation for tuple (u32, felt252).
impl PartialOrdTupleU64Felt252 of PartialOrd<(u64, felt252)> {
    fn lt(lhs: (u64, felt252), rhs: (u64, felt252)) -> bool {
        let (a, _) = lhs;
        let (b, _) = rhs;

        if a < b {
            true
        } else {
            false
        }
    }
}
<|MERGE_RESOLUTION|>--- conflicted
+++ resolved
@@ -7,13 +7,8 @@
 /// Compatible with https://github.com/utreexo/utreexo
 #[derive(Drop, Copy)]
 pub struct UtreexoBatchProof {
-<<<<<<< HEAD
-    /// List of sibling nodes required to calculate the root.
-    pub proof: Span<Option<felt252>>,
-=======
     /// List of sibling nodes required to calculate the roots.
     pub proof: Span<felt252>,
->>>>>>> 2c5d6743
     /// Indices of leaves to be deleted (ordered starting from 0, left to right).
     pub targets: Span<u64>,
 }
